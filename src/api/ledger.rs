--- conflicted
+++ resolved
@@ -32,20 +32,12 @@
 /// Crypto*
 #[no_mangle]
 pub extern fn sovrin_sign_and_submit_request(command_handle: i32,
-<<<<<<< HEAD
-                                             wallet_handle: i32,
-                                             submitter_did: *const c_char,
-                                             request_json: *const c_char,
-                                             cb: Option<extern fn(xcommand_handle: i32, err: ErrorCode,
-                                                                  request_result_json: *const c_char)>) -> ErrorCode {
-=======
                                       pool_handle: i32,
                                       wallet_handle: i32,
                                       submitter_did: *const c_char,
                                       request_json: *const c_char,
                                       cb: Option<extern fn(xcommand_handle: i32, err: ErrorCode,
                                                            request_result_json: *const c_char)>) -> ErrorCode {
->>>>>>> 21b28ee8
     check_useful_c_str!(submitter_did, ErrorCode::CommonInvalidParam3);
     check_useful_c_str!(request_json, ErrorCode::CommonInvalidParam4);
     check_useful_c_callback!(cb, ErrorCode::CommonInvalidParam5);
