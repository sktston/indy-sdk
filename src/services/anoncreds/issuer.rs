--- conflicted
+++ resolved
@@ -69,14 +69,10 @@
     }
 
     fn _generate_keys(schema: &Schema) -> Result<(PublicKey, SecretKey), CryptoError> {
-<<<<<<< HEAD
-        if schema.attr_names.len() == 0 {
-=======
         info!(target: "anoncreds_service", "Issuer generate primary keys for Schema {:?} -> start", &schema);
         let mut ctx = BigNumber::new_context()?;
 
         if schema.attribute_names.len() == 0 {
->>>>>>> 6a54e3ab
             return Err(CryptoError::InvalidStructure(format!("List of attribute names is required to setup claim definition")))
         }
 
@@ -517,12 +513,6 @@
         let signature_type = None;
         let create_non_revoc = false;
 
-<<<<<<< HEAD
-        let empty_attrs: HashSet<String> = HashSet::new();
-        schema.attr_names = empty_attrs;
-
-=======
->>>>>>> 6a54e3ab
         let result = issuer.generate_claim_definition(schema, signature_type, create_non_revoc);
         assert!(result.is_err());
     }
