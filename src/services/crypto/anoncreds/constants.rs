pub const LARGE_MASTER_SECRET: usize = 256;
pub const LARGE_E_START: usize = 596;
pub const LARGE_PRIME: usize = 1024;
pub const LARGE_VPRIME: usize = 2128;
<<<<<<< HEAD
pub const LARGE_MVECT: usize = 592;
pub const LARGE_ETILDE: usize = 456;
pub const LARGE_VTILDE: usize = 3060;
pub const LARGE_UTILDE: usize = 592;
pub const LARGE_RTILDE: usize = 672;
pub const ITERATION: usize = 4;
=======
pub const LARGE_VPRIME_PRIME: usize = 2724;
>>>>>>> 9537e36e
<|MERGE_RESOLUTION|>--- conflicted
+++ resolved
@@ -2,13 +2,10 @@
 pub const LARGE_E_START: usize = 596;
 pub const LARGE_PRIME: usize = 1024;
 pub const LARGE_VPRIME: usize = 2128;
-<<<<<<< HEAD
+pub const LARGE_VPRIME_PRIME: usize = 2724;
 pub const LARGE_MVECT: usize = 592;
 pub const LARGE_ETILDE: usize = 456;
 pub const LARGE_VTILDE: usize = 3060;
 pub const LARGE_UTILDE: usize = 592;
 pub const LARGE_RTILDE: usize = 672;
-pub const ITERATION: usize = 4;
-=======
-pub const LARGE_VPRIME_PRIME: usize = 2724;
->>>>>>> 9537e36e
+pub const ITERATION: usize = 4;