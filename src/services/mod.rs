--- conflicted
+++ resolved
@@ -1,8 +1,3 @@
 pub mod anoncreds;
-<<<<<<< HEAD
 pub mod sovrin;
-pub mod command_executor;
-pub mod wallet;
-=======
-pub mod sovrin;
->>>>>>> 636a16a5
+pub mod wallet;