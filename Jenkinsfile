--- conflicted
+++ resolved
@@ -278,12 +278,8 @@
                         sh 'chmod -R 777 ci'
 
                         withCredentials([file(credentialsId: 'EvernymRepoSSHKey', variable: 'evernym_repo_key')]) {
-<<<<<<< HEAD
                             sh "./ci/libindy-deb-build-and-upload.sh $commit $evernym_repo_key $env.BRANCH_NAME $env.BUILD_NUMBER"
-=======
-                            sh "./ci/libindy-deb-build-and-upload.sh $commit $evernym_repo_key $env.BUILD_NUMBER"
                             sh "rm -rf debian"
->>>>>>> f90b2f9d
                         }
                     }
                 }
