use actix::prelude::*;
use actors::{AddA2ARoute, AddA2ConnRoute, HandleA2AMsg, HandleA2ConnMsg, RemoteMsg, HandleAdminMessage, AdminRegisterAgentConnection, requester};
use actors::router::Router;
use domain::a2a::*;
use domain::a2connection::*;
use domain::status::{ConnectionStatus, MessageStatusCode};
use domain::invite::{ForwardAgentDetail, InviteDetail, SenderDetail, AgentDetail};
use domain::internal_message::InternalMessage;
use domain::key_deligation_proof::KeyDlgProof;
use domain::payload::{PayloadV1, PayloadV2, PayloadTypes, PayloadKinds, Thread};
use domain::protocol_type::{ProtocolType, ProtocolTypes};
use failure::{err_msg, Error, Fail};
use futures::*;
use indy::{did, crypto, pairwise, ErrorCode, IndyError};
use std::convert::Into;
use std::collections::HashMap;
use utils::futures::*;
use utils::to_i8;

use base64;
use rmp_serde;
use serde_json;
use actors::admin::Admin;
use domain::admin_message::{ResAdminQuery, ResQueryAgentConn};
use futures::future::ok;

#[derive(Clone, Debug, Serialize, Deserialize)]
struct RemoteConnectionDetail {
    // Remote User Forward Agent info
    forward_agent_detail: ForwardAgentDetail,
    // Remote Agent Connection Info
    agent_detail: AgentDetail,
    // Remote Agent Key Delegation Proof
    agent_key_dlg_proof: KeyDlgProof,
}

#[derive(Clone, Debug, Deserialize)]
pub struct AgentConnectionConfig {
    // Agent wallet handle
    pub wallet_handle: i32,
    // Agent Owner DID
    pub owner_did: String,
    // Agent Owner Verkey
    pub owner_verkey: String,
    // User pairwise DID
    pub user_pairwise_did: String,
    // User pairwise DID Verkey
    pub user_pairwise_verkey: String,
    // Agent pairwise DID
    pub agent_pairwise_did: String,
    // Agent pairwise DID Verkey
    pub agent_pairwise_verkey: String,
    // Agent configs
    pub agent_configs: HashMap<String, String>,
    // Forward Agent info
    pub forward_agent_detail: ForwardAgentDetail,
}

#[allow(unused)] //FIXME:
pub struct AgentConnection {
    // Agent wallet handle
    wallet_handle: i32,
    // Agent Owner DID
    owner_did: String,
    // Agent Owner Verkey
    owner_verkey: String,
    // User pairwise DID
    user_pairwise_did: String,
    // User pairwise Verkey
    user_pairwise_verkey: String,
    // User pairwise DID
    agent_pairwise_did: String,
    // User pairwise Verkey
    agent_pairwise_verkey: String,
    // agent config
    agent_configs: HashMap<String, String>,
    // User Forward Agent info
    forward_agent_detail: ForwardAgentDetail,
    // Connection State
    state: AgentConnectionState,
    // Address of router agent
    router: Addr<Router>,
    // Address of admin agent
    admin: Addr<Admin>
}

#[derive(Clone, Debug, Serialize)]
#[serde(rename_all = "camelCase")]
pub struct MessageNotification {
    msg_uid: String,
    msg_type: RemoteMessageType,
    their_pw_did: String,
    msg_status_code: MessageStatusCode,
    notification_id: String,
    pw_did: String
}

#[derive(Clone, Debug, Serialize, Deserialize)]
struct AgentConnectionState {
    // Agent Key Delegation Proof
    agent_key_dlg_proof: Option<KeyDlgProof>,
    // Remote Agent Key Delegation Proof
    remote_connection_detail: Option<RemoteConnectionDetail>,
    // Agent Connection Status
    #[serde(default)]
    connection_status: ConnectionStatus,
    // Agent Connection internal messages
    #[serde(default)]
    messages: HashMap<String, InternalMessage>,
}

impl AgentConnection {
    pub fn create(config: AgentConnectionConfig,
                  router: Addr<Router>,
                  admin: Addr<Admin>) -> ResponseFuture<(), Error> {
        trace!("AgentConnection::create >> {:?}", config);
        future::ok(())
            .and_then(move |_| {
                let agent_connection = AgentConnection {
                    wallet_handle: config.wallet_handle,
                    owner_did: config.owner_did,
                    owner_verkey: config.owner_verkey,
                    user_pairwise_did: config.user_pairwise_did,
                    user_pairwise_verkey: config.user_pairwise_verkey,
                    agent_pairwise_did: config.agent_pairwise_did.clone(),
                    agent_pairwise_verkey: config.agent_pairwise_verkey.clone(),
                    agent_configs: config.agent_configs,
                    forward_agent_detail: config.forward_agent_detail,
                    state: AgentConnectionState {
                        agent_key_dlg_proof: None,
                        remote_connection_detail: None,
                        connection_status: ConnectionStatus::NotConnected,
                        messages: HashMap::new(),
                    },
                    router: router.clone(),
                    admin: admin.clone()
                };

                let agent_connection = agent_connection.start();

                let add_route_f = router
                    .send(AddA2ARoute(config.agent_pairwise_did.clone(), config.agent_pairwise_verkey.clone(), agent_connection.clone().recipient()))
                    .from_err();

                let add_conn_route_f = router
                    .send(AddA2ConnRoute(config.agent_pairwise_did.clone(), config.agent_pairwise_verkey.clone(), agent_connection.clone().recipient()))
                    .from_err();

                let agent_pairwise_did = config.agent_pairwise_did.clone();
                add_route_f
                    .join(add_conn_route_f)
                    .map(move |_| (admin, agent_pairwise_did, agent_connection))
                    .map_err(|err: Error| err.context("Can't add route for Agent Connection.").into())
            })
            .and_then(move |(admin, agent_pairwise_did, agent_connection)| {
                admin.send(AdminRegisterAgentConnection(agent_pairwise_did, agent_connection.clone().recipient()))
                    .from_err()
                    .map(|_| ())
                    .map_err(|err: Error| err.context("Can't register Agent Connection in Admin").into())
            })
            .into_box()
    }

    pub fn restore(wallet_handle: i32,
                   owner_did: &str,
                   owner_verkey: &str,
                   agent_pairwise_did: &str,
                   user_pairwise_did: &str,
                   state: &str,
                   forward_agent_detail: &ForwardAgentDetail,
                   router: Addr<Router>,
                   admin: Addr<Admin>,
                   agent_configs: HashMap<String, String>) -> BoxedFuture<(), Error> {
        trace!("AgentConnection::restore >> {:?}", wallet_handle);

        let owner_did = owner_did.to_string();
        let owner_verkey = owner_verkey.to_string();
        let agent_pairwise_did = agent_pairwise_did.to_string();
        let user_pairwise_did = user_pairwise_did.to_string();
        let state = state.to_string();
        let forward_agent_detail = forward_agent_detail.clone();

        future::ok(())
            .and_then(move |_| {
                let state = serde_json::from_str::<AgentConnectionState>(&state).unwrap();

                let agent_pairwise_did_fut = did::key_for_local_did(wallet_handle, &agent_pairwise_did)
                    .map_err(|err| err.context("Can't get Agent Connection verkey").into());

                let user_pairwise_fut = did::key_for_local_did(wallet_handle, &user_pairwise_did)
                    .map_err(|err| err.context("Can't get Agent Connection User verkey").into());

                agent_pairwise_did_fut
                    .join(user_pairwise_fut)
                    .map(|(agent_pairwise_verkey, user_pairwise_verkey)| (agent_pairwise_did, agent_pairwise_verkey, user_pairwise_did, user_pairwise_verkey, state))
            })
            .and_then(move |(agent_pairwise_did, agent_pairwise_verkey, user_pairwise_did, user_pairwise_verkey, state)| {
                let agent_connection = AgentConnection {
                    wallet_handle,
                    owner_did,
                    owner_verkey,
                    user_pairwise_did,
                    user_pairwise_verkey,
                    agent_pairwise_did: agent_pairwise_did.clone(),
                    agent_pairwise_verkey: agent_pairwise_verkey.clone(),
                    agent_configs,
                    forward_agent_detail,
                    state: AgentConnectionState {
                        agent_key_dlg_proof: state.agent_key_dlg_proof,
                        remote_connection_detail: state.remote_connection_detail,
                        connection_status: state.connection_status,
                        messages: state.messages,
                    },
                    router: router.clone(),
                    admin: admin.clone()
                };

                let agent_connection = agent_connection.start();

                let add_route_f = router
                    .send(AddA2ARoute(agent_pairwise_did.clone(), agent_pairwise_verkey.clone(), agent_connection.clone().recipient()))
                    .from_err()
                    .map_err(|err: Error| err.context("Can't add A2A route for Agent Connection.").into());

                let add_conn_route_f = router
                    .send(AddA2ConnRoute(agent_pairwise_did.clone(), agent_pairwise_verkey.clone(), agent_connection.clone().recipient()))
                    .from_err()
                    .map_err(|err: Error| err.context("Can't add A2AConnection route for Agent Connection.").into());

                add_route_f
                    .join(add_conn_route_f)
                    .map(|_| (admin, agent_pairwise_did, agent_connection))
                    .map_err(|err: Error| err.context("Can't add route for Agent Connection.").into())
            })
            .and_then(move |(admin, agent_pairwise_did, agent_connection)| {
                admin.send(AdminRegisterAgentConnection(agent_pairwise_did.clone(), agent_connection.clone().recipient()))
                    .from_err()
                    .map(|_| ())
                    .map_err(|err: Error| err.context("Can't register Agent Connection in Admin").into())
            })
            .into_box()
    }

    fn handle_a2a_msg(&mut self,
                      msg: Vec<u8>) -> ResponseActFuture<Self, Vec<u8>, Error> {
        trace!("AgentConnection::handle_a2a_msg >> {:?}", msg);

        future::ok(())
            .into_actor(self)
            .and_then(move |_, slf, _| {
                A2AMessage::parse_authcrypted(slf.wallet_handle, &slf.agent_pairwise_verkey, &msg)
                    .map_err(|err| err.context("Can't unbundle message.").into())
                    .into_actor(slf)
            })
            .and_then(|(sender_vk, mut msgs), slf, _| {
                msgs.reverse();
                let msg = msgs.pop();
                slf.check_message_sender(msg.as_ref(), &sender_vk)
                    .map(|_| (sender_vk, msg, msgs))
                    .into_future()
                    .into_actor(slf)
            })
            .and_then(|(sender_vk, msg, msgs), slf, _| {
                debug!("AgentConnection::handle_a2a_msg >> {:?}", msg);
                match msg {
                    Some(A2AMessage::Version1(msg)) => {
                        match msg {
                            A2AMessageV1::CreateMessage(msg) => slf.handle_create_message(msg, msgs, &sender_vk),
                            A2AMessageV1::SendMessages(msg) => slf.handle_send_messages(msg),
                            A2AMessageV1::GetMessages(msg) => slf.handle_get_messages(msg),
                            A2AMessageV1::UpdateConnectionStatus(msg) => slf.handle_update_connection_status(msg),
                            A2AMessageV1::UpdateMessageStatus(msg) => slf.handle_update_message_status(msg),
                            _ => err_act!(slf, err_msg("Unsupported message"))
                        }
                    }
                    Some(A2AMessage::Version2(msg)) => {
                        match msg {
                            A2AMessageV2::ConnectionRequest(msg) => slf.handle_connection_request_message(msg, &sender_vk),
                            A2AMessageV2::ConnectionRequestAnswer(msg) => slf.handle_connection_request_answer_message(msg, &sender_vk),
                            A2AMessageV2::SendRemoteMessage(msg) => slf.handle_send_remote_message(msg, &sender_vk),
                            A2AMessageV2::SendMessages(msg) => slf.handle_send_messages(msg),
                            A2AMessageV2::GetMessages(msg) => slf.handle_get_messages(msg),
                            A2AMessageV2::UpdateConnectionStatus(msg) => slf.handle_update_connection_status(msg),
                            A2AMessageV2::UpdateMessageStatus(msg) => slf.handle_update_message_status(msg),
                            A2AMessageV2::ForwardV3(msg) => slf.handle_forward_message(msg),
                            _ => err_act!(slf, err_msg("Unsupported message"))
                        }
                    }
                    _ => err_act!(slf, err_msg("Unsupported message"))
                }.map(|msgs, _, _| (msgs, sender_vk))
            })
            .and_then(|(msgs, sender_vk), slf, _|
                slf.persist_connection_state()
                    .map(|_, _, _| (msgs, sender_vk))
            )
            .and_then(|(msgs, sender_vk), slf, _|
                slf.encrypt_response(&sender_vk, &msgs)
                    .into_actor(slf)
            )
            .into_box()
    }

    fn handle_create_message(&mut self,
                             msg: CreateMessage,
                             mut tail: Vec<A2AMessage>,
                             sender_verkey: &str) -> ResponseActFuture<Self, Vec<A2AMessage>, Error> {
        trace!("AgentConnection::handle_create_message >> {:?}, {:?}, {:?}",
               msg, tail, sender_verkey);

        let CreateMessage { mtype, send_msg, reply_to_msg_id, uid } = msg;

        let sender_verkey = sender_verkey.to_string();

        future::ok(())
            .into_actor(self)
            .and_then(move |_, slf, _| {
                match (mtype, tail.pop()) {
                    (RemoteMessageType::ConnReq, Some(A2AMessage::Version1(A2AMessageV1::MessageDetail(MessageDetail::ConnectionRequest(detail))))) => {
                        slf.handle_create_connection_request(detail, sender_verkey)
                    }
                    (RemoteMessageType::ConnReqAnswer, Some(A2AMessage::Version1(A2AMessageV1::MessageDetail(MessageDetail::ConnectionRequestAnswer(detail))))) => {
                        slf.handle_create_connection_request_answer(detail,
                                                                    reply_to_msg_id.clone(),
                                                                    uid,
                                                                    sender_verkey)
                    }
                    (mtype @ _, Some(A2AMessage::Version1(A2AMessageV1::MessageDetail(MessageDetail::General(detail))))) => {
                        slf.handle_create_general_message(mtype,
                                                          detail,
                                                          reply_to_msg_id.clone(),
                                                          uid,
                                                          sender_verkey)
                    }
                    _ => err_act!(slf, err_msg("Unsupported message."))
                }
                    .map(|(msg_uid, a2a_msgs), _, _| (msg_uid, a2a_msgs, reply_to_msg_id))
            })
            .and_then(move |(msg_uid, mut a2a_msgs, reply_to_msg_id), slf, _| {
                slf.send_message_if_needed(send_msg, &msg_uid, reply_to_msg_id)
                    .map(|mut sent_message| {
                        a2a_msgs.append(&mut sent_message);
                        a2a_msgs
                    })
                    .into_actor(slf)
            })
            .into_box()
    }

    fn handle_connection_request_message(&mut self,
                                         msg: ConnectionRequest,
                                         sender_verkey: &str) -> ResponseActFuture<Self, Vec<A2AMessage>, Error> {
        trace!("AgentConnection::handle_connection_request_message >> {:?}, {:?}", msg, sender_verkey);

        let send_msg = msg.send_msg;
        let reply_to_msg_id = msg.reply_to_msg_id.clone();
        let msg_detail = msg.into();
        let sender_verkey = sender_verkey.to_string();

        future::ok(())
            .into_actor(self)
            .and_then(move |_, slf, _| {
                slf.handle_create_connection_request(msg_detail, sender_verkey)
            })
            .and_then(move |(msg_uid, a2a_msgs), slf, _| {
                slf.send_message_if_needed(send_msg, &msg_uid, reply_to_msg_id)
                    .map(|_| a2a_msgs)
                    .into_actor(slf)
            })
            .into_box()
    }

    fn handle_create_connection_request(&mut self,
                                        msg_detail: ConnectionRequestMessageDetail,
                                        sender_verkey: String) -> ResponseActFuture<Self, (String, Vec<A2AMessage>), Error> {
        trace!("AgentConnection::handle_create_connection_request >> {:?}, {:?}", msg_detail, sender_verkey);

        ftry_act!(self, self.validate_connection_request(&msg_detail, &sender_verkey));

        future::ok(())
            .into_actor(self)
            .and_then(|_, slf, _|
                slf.verify_agent_key_dlg_proof(&slf.user_pairwise_verkey, &msg_detail.key_dlg_proof)
                    .map(|_| msg_detail)
                    .into_actor(slf)
            )
            .map(|msg_detail, slf, _| {
                slf.state.agent_key_dlg_proof = Some(msg_detail.key_dlg_proof.clone());

                let sender_did = slf.user_pairwise_did.clone();
                let msg = slf.create_and_store_internal_message(None,
                                                                RemoteMessageType::ConnReq,
                                                                MessageStatusCode::Created,
                                                                &sender_did,
                                                                None,
                                                                None,
                                                                Some(map! { "phone_no".to_string() => msg_detail.phone_no.clone() }),
                                                                None);

                (msg, msg_detail)
            })
            .map(move |(msg, msg_detail), slf, _| {
                let messages = slf.build_invite_message(&msg, &msg_detail);
                (msg.uid, messages)
            })
            .into_box()
    }

    fn handle_connection_request_answer_message(&mut self,
                                                msg: ConnectionRequestAnswer,
                                                sender_verkey: &str) -> ResponseActFuture<Self, Vec<A2AMessage>, Error> {
        trace!("AgentConnection::handle_connection_request_answer_message >> {:?}, {:?}", msg, sender_verkey);

        let send_msg = msg.send_msg;
        let reply_to_msg_id = msg.reply_to_msg_id.clone();
        let msg_uid = msg.id.clone();
        let sender_verkey = sender_verkey.to_string();

        future::ok(())
            .into_actor(self)
            .and_then(move |_, slf, _| {
                slf.handle_create_connection_request_answer(msg.into(), reply_to_msg_id.clone(), Some(msg_uid), sender_verkey)
                    .map(|(msg_uid, a2a_msgs), _, _| (msg_uid, a2a_msgs, reply_to_msg_id))
            })
            .and_then(move |(msg_uid, a2a_msgs, reply_to_msg_id), slf, _| {
                slf.send_message_if_needed(send_msg, &msg_uid, reply_to_msg_id)
                    .map(|_| a2a_msgs)
                    .into_actor(slf)
            })
            .into_box()
    }

    fn handle_create_connection_request_answer(&mut self,
                                               msg_detail: ConnectionRequestAnswerMessageDetail,
                                               reply_to_msg_id: Option<String>,
                                               msg_uid: Option<String>,
                                               sender_verkey: String) -> ResponseActFuture<Self, (String, Vec<A2AMessage>), Error> {
        trace!("AgentConnection::handle_create_connection_request_answer >> {:?}, {:?}, {:?}, {:?}",
               msg_detail, reply_to_msg_id, msg_uid, sender_verkey);

        let reply_to_msg_id = ftry_act!(self, {
            reply_to_msg_id.clone()
                .ok_or(err_msg("Required field `reply_to_msg_id` is missed."))
        });

        ftry_act!(self, self.validate_connection_request_answer(&msg_detail, &reply_to_msg_id));

        match self.get_message_handler_role(&sender_verkey) {
            MessageHandlerRole::Owner =>
                self.sender_handle_create_connection_request_answer(msg_detail, reply_to_msg_id),
            MessageHandlerRole::Remote =>
                self.receipt_handle_create_connection_request_answer(msg_detail, reply_to_msg_id, msg_uid)
        }
    }

    fn handle_send_remote_message(&mut self,
                                  msg: SendRemoteMessage,
                                  sender_verkey: &str) -> ResponseActFuture<Self, Vec<A2AMessage>, Error> {
        trace!("AgentConnection::handle_send_remote_message >> {:?}, {:?}", msg, sender_verkey);

        let send_msg = msg.send_msg;
        let mtype = msg.mtype.clone();
        let uid = msg.id.clone();
        let reply_to_msg_id = msg.reply_to_msg_id.clone();
        let sender_verkey = sender_verkey.to_string();

        let msg_ = ftry_act!(self, {serde_json::to_vec(&msg.msg)});

        let msg_detail = GeneralMessageDetail {
            msg: msg_,
            title: msg.title,
            detail: msg.detail,
        };

        future::ok(())
            .into_actor(self)
            .and_then(move |_, slf, _| {
                slf.handle_create_general_message(mtype, msg_detail, reply_to_msg_id.clone(), Some(uid), sender_verkey)
                    .map(|(msg_uid, a2a_msgs), _, _| (msg_uid, a2a_msgs, reply_to_msg_id))
            })
            .and_then(move |(msg_uid, a2a_msgs, reply_to_msg_id), slf, _| {
                slf.send_message_if_needed(send_msg, &msg_uid, reply_to_msg_id)
                    .map(|_| a2a_msgs)
                    .into_actor(slf)
            })
            .into_box()
    }

    fn handle_create_general_message(&mut self,
                                     mtype: RemoteMessageType,
                                     msg_detail: GeneralMessageDetail,
                                     reply_to_msg_id: Option<String>,
                                     uid: Option<String>,
                                     sender_verkey: String) -> ResponseActFuture<Self, (String, Vec<A2AMessage>), Error> {
        trace!("AgentConnection::handle_create_general_message >> {:?}, {:?}, {:?}, {:?}, {:?}",
               mtype, msg_detail, reply_to_msg_id, uid, sender_verkey);

        ftry_act!(self, self.validate_general_message(reply_to_msg_id.as_ref().map(String::as_str)));

        let (status_code, sender_did) =
            match self.get_message_handler_role(&sender_verkey) {
                MessageHandlerRole::Owner =>
                    (MessageStatusCode::Created, self.user_pairwise_did.clone()),
                MessageHandlerRole::Remote =>
                    (MessageStatusCode::Received,
                     self.state.remote_connection_detail.as_ref()
                         .map(|detail| detail.agent_detail.did.clone())
                         .unwrap_or(self.user_pairwise_did.clone())) // TODO: FIXME use proper did
            };

        let msg = self.create_and_store_internal_message(uid.as_ref().map(String::as_str),
                                                         mtype,
                                                         status_code,
                                                         &sender_did,
                                                         None,
                                                         Some(msg_detail.msg),
                                                         Some(map! {"detail".to_string() => msg_detail.detail, "title".to_string()=> msg_detail.title}),
                                                         None);

        if let Some(msg_id) = reply_to_msg_id.as_ref() {
            self.answer_message(msg_id, &msg.uid, &MessageStatusCode::Accepted).unwrap();
        }

        let message = match ProtocolType::get() {
            ProtocolTypes::V1 => A2AMessage::Version1(A2AMessageV1::MessageCreated(MessageCreated { uid: msg.uid.clone() })),
            ProtocolTypes::V2 => A2AMessage::Version2(A2AMessageV2::SendRemoteMessageResponse(SendRemoteMessageResponse { id: msg.uid.clone(), sent: true })),
        };

        ok_act!(self, (msg.uid, vec![message]))
    }

    fn handle_send_messages(&mut self, msg: SendMessages) -> ResponseActFuture<Self, Vec<A2AMessage>, Error> {
        trace!("AgentConnection::handle_send_messages >> {:?}",
               msg);

        let SendMessages { uids } = msg;

        let uids: Vec<(String, Option<String>)> = uids.into_iter().map(|uid| (uid, None)).collect();

        self.send_messages(uids)
            .into_actor(self)
            .into_box()
    }

    fn handle_get_messages(&mut self, msg: GetMessages) -> ResponseActFuture<Self, Vec<A2AMessage>, Error> {
        trace!("AgentConnection::handle_get_messages >> {:?}", msg);

        let messages = self.get_messages(msg);

        let message = match ProtocolType::get() {
            ProtocolTypes::V1 => A2AMessage::Version1(A2AMessageV1::Messages(Messages { msgs: messages })),
            ProtocolTypes::V2 => A2AMessage::Version2(A2AMessageV2::Messages(Messages { msgs: messages })),
        };

        ok_act!(self, vec![message])
    }

    fn get_messages(&self, msg: GetMessages) -> Vec<GetMessagesDetailResponse> {
        let GetMessages { exclude_payload, uids, status_codes } = msg;

        self.state.messages
            .values()
            .filter(|msg|
                (uids.is_empty() || uids.contains(&msg.uid)) &&
                    (status_codes.is_empty() || status_codes.contains(&msg.status_code)))
            .map(|message| {
                GetMessagesDetailResponse {
                    uid: message.uid.clone(),
                    status_code: message.status_code.clone(),
                    sender_did: message.sender_did.clone(),
                    type_: message._type.clone(),
                    payload: match exclude_payload.as_ref().map(String::as_str) {
                        Some("Y") => None,
                        _ => message.payload.as_ref().map(|payload| {
                            match ProtocolType::get() {
                                ProtocolTypes::V1 => MessageDetailPayload::V1(to_i8(payload)),
                                ProtocolTypes::V2 => MessageDetailPayload::V2(serde_json::from_slice(&payload).unwrap()), // TODO: FIXME
                            }
                        })
                    },
                    ref_msg_id: message.ref_msg_id.clone(),
                }
            })
            .collect::<Vec<GetMessagesDetailResponse>>()
    }

    fn handle_update_connection_status(&mut self, msg: UpdateConnectionStatus) -> ResponseActFuture<Self, Vec<A2AMessage>, Error> {
        trace!("AgentConnection::handle_update_connection_status >> {:?}",
               msg);

        let UpdateConnectionStatus { status_code } = msg;

        if status_code != ConnectionStatus::Deleted {
            return err_act!(self, err_msg("Invalid status code received."));
        }

        self.state.connection_status = status_code.clone();

        let message = match ProtocolType::get() {
            ProtocolTypes::V1 => A2AMessage::Version1(A2AMessageV1::ConnectionStatusUpdated(ConnectionStatusUpdated { status_code })),
            ProtocolTypes::V2 => A2AMessage::Version2(A2AMessageV2::ConnectionStatusUpdated(ConnectionStatusUpdated { status_code })),
        };

        ok_act!(self, vec![message])
    }

    fn handle_update_message_status(&mut self, msg: UpdateMessageStatus) -> ResponseActFuture<Self, Vec<A2AMessage>, Error> {
        trace!("AgentConnection::handle_update_message_status >> {:?}",
               msg);

        self.update_messages_status(msg)
            .map(|(uids, status_code)| {
                let msg = match ProtocolType::get() {
                    ProtocolTypes::V1 => A2AMessage::Version1(A2AMessageV1::MessageStatusUpdated(MessageStatusUpdated { uids, status_code })),
                    ProtocolTypes::V2 => A2AMessage::Version2(A2AMessageV2::MessageStatusUpdated(MessageStatusUpdated { uids, status_code })),
                };
                vec![msg]
            })
            .into_future()
            .into_actor(self)
            .into_box()
    }

    fn handle_agent2conn_message(&mut self,
                                 msg: A2ConnMessage) -> ResponseFuture<A2ConnMessage, Error> {
        trace!("AgentConnection::handle_agent_to_connection_message >> {:?}", msg);

        match msg {
            A2ConnMessage::GetMessages(msg) => {
                let msg = A2ConnMessage::MessagesByConnection(
                    MessagesByConnection {
                        did: self.user_pairwise_did.clone(),
                        msgs: self.get_messages(msg)
                    });
                ok!(msg)
            }
            A2ConnMessage::UpdateMessages(msg) => {
                let (uids, _) = ftry!(self.update_messages_status(msg));
                let msg = A2ConnMessage::MessageStatusUpdatedByConnection(
                    UidByConnection {
                        uids,
                        pairwise_did: self.user_pairwise_did.clone()
                    });
                ok!(msg)
            }
            _ => err!(err_msg("Unsupported message."))
        }
    }

    fn update_messages_status(&mut self, msg: UpdateMessageStatus) -> Result<(Vec<String>, MessageStatusCode), Error> {
        trace!("AgentConnection::update_messages_status >> {:?}",
               msg);

        let UpdateMessageStatus { uids, status_code } = msg;

        let messages_can_be_updated = uids
            .iter()
            .all(|uid| self.check_if_message_status_can_be_updated(uid, &status_code).is_ok());

        if !messages_can_be_updated {
            return Err(err_msg("Messages can't be updated."));
        }

        uids
            .into_iter()
            .map(|uid| self.update_message_status(&uid, &status_code)
                .map(|_| uid))
            .collect::<Result<Vec<_>, _>>()
            .map(|uids| (uids, status_code))
    }

    fn sender_handle_create_connection_request_answer(&mut self,
                                                      msg_detail: ConnectionRequestAnswerMessageDetail,
                                                      reply_to_msg_id: String) -> ResponseActFuture<Self, (String, Vec<A2AMessage>), Error> {
        trace!("AgentConnection::initiator_handle_create_connection_request_answer >> {:?}, {:?}",
               msg_detail, reply_to_msg_id);

        let key_dlg_proof = ftry_act!(self, {
            msg_detail.key_dlg_proof.clone()
                .ok_or(err_msg("Required field `key_dlg_proof` is missed."))
        });

        future::ok(())
            .into_actor(self)
            .and_then(|_, slf, _|
                slf.verify_agent_key_dlg_proof(&slf.user_pairwise_verkey, &key_dlg_proof)
                    .map(|_| (msg_detail, reply_to_msg_id, key_dlg_proof))
                    .into_actor(slf)
            )
            .and_then(|(msg_detail, reply_to_msg_id, key_dlg_proof), slf, _|
                slf.verify_agent_key_dlg_proof(&msg_detail.sender_detail.verkey, &msg_detail.sender_detail.agent_key_dlg_proof)
                    .map(|_| (msg_detail, reply_to_msg_id, key_dlg_proof))
                    .into_actor(slf)
            )
            .map(|(msg_detail, reply_to_msg_id, key_dlg_proof), slf, _| {
                let conn_req_msg = slf.create_and_store_internal_message(Some(reply_to_msg_id.as_str()),
                                                                         RemoteMessageType::ConnReq,
                                                                         MessageStatusCode::Received,
                                                                         &msg_detail.sender_detail.did,
                                                                         None,
                                                                         None,
                                                                         None,
                                                                         None);

                let sender_did = slf.user_pairwise_did.clone();
                let answer_msg = slf.create_and_store_internal_message(None,
                                                                       RemoteMessageType::ConnReqAnswer,
                                                                       msg_detail.answer_status_code.clone(),
                                                                       &sender_did,
                                                                       Some(conn_req_msg.uid.as_str()),
                                                                       None,
                                                                       None,
                                                                       msg_detail.thread.clone());
                slf.state.agent_key_dlg_proof = Some(key_dlg_proof);

                slf.state.remote_connection_detail = Some(RemoteConnectionDetail {
                    forward_agent_detail: msg_detail.sender_agency_detail.clone(),
                    agent_detail: AgentDetail {
                        did: msg_detail.sender_detail.did.clone(),
                        verkey: msg_detail.sender_detail.verkey.clone()
                    },
                    agent_key_dlg_proof: msg_detail.sender_detail.agent_key_dlg_proof.clone(),
                });

                (msg_detail, reply_to_msg_id, answer_msg.uid)
            })
            .and_then(|(msg_detail, reply_to_msg_id, answer_msg_uid), slf, _| {
                slf.answer_message(&reply_to_msg_id, &answer_msg_uid, &msg_detail.answer_status_code)
                    .into_future()
                    .map(|_| (msg_detail, answer_msg_uid))
                    .into_actor(slf)
            })
            .and_then(|(msg_detail, uid), slf, _| {
                slf.store_their_did(&msg_detail.sender_detail.did, &msg_detail.sender_detail.verkey)
                    .map(|_| (msg_detail, uid))
                    .into_actor(slf)
            })
            .and_then(|(msg_detail, uid), slf, _| {
                slf.store_their_did(&msg_detail.sender_agency_detail.did, &msg_detail.sender_agency_detail.verkey)
                    .map(|_| uid)
                    .into_actor(slf)
            })
            .map(|uid, _, _| {
                let message = match ProtocolType::get() {
                    ProtocolTypes::V1 => A2AMessage::Version1(A2AMessageV1::MessageCreated(MessageCreated { uid: uid.clone() })),
                    ProtocolTypes::V2 => A2AMessage::Version2(A2AMessageV2::ConnectionRequestAnswerResponse(ConnectionRequestAnswerResponse { id: uid.clone(), sent: true }))
                };
                (uid, vec![message])
            })
            .into_box()
    }

    fn receipt_handle_create_connection_request_answer(&mut self,
                                                       msg_detail: ConnectionRequestAnswerMessageDetail,
                                                       reply_to_msg_id: String,
                                                       msg_uid: Option<String>) -> ResponseActFuture<Self, (String, Vec<A2AMessage>), Error> {
        trace!("AgentConnection::receipt_handle_create_connection_request_answer >> {:?}, {:?}, {:?}",
               msg_detail, reply_to_msg_id, msg_uid);

        future::ok(())
            .into_actor(self)
            .and_then(|_, slf, _|
                slf.verify_agent_key_dlg_proof(&msg_detail.sender_detail.verkey, &msg_detail.sender_detail.agent_key_dlg_proof)
                    .map(|_| (msg_detail, reply_to_msg_id))
                    .into_actor(slf)
            )
            .map(move |(msg_detail, reply_to_msg_id), slf, _| {
                let answer_msg = slf.create_and_store_internal_message(msg_uid.as_ref().map(String::as_str),
                                                                       RemoteMessageType::ConnReqAnswer,
                                                                       msg_detail.answer_status_code.clone(),
                                                                       &msg_detail.sender_detail.did,
                                                                       None,
                                                                       None,
                                                                       None,
                                                                       msg_detail.thread.clone());

                slf.state.remote_connection_detail = Some(RemoteConnectionDetail {
                    forward_agent_detail: msg_detail.sender_agency_detail.clone(),
                    agent_detail: AgentDetail {
                        did: msg_detail.sender_detail.did.clone(),
                        verkey: msg_detail.sender_detail.verkey.clone()
                    },
                    agent_key_dlg_proof: msg_detail.sender_detail.agent_key_dlg_proof.clone(),
                });

                (msg_detail, reply_to_msg_id, answer_msg.uid)
            })
            .and_then(|(msg_detail, reply_to_msg_id, answer_msg_uid), slf, _| {
                slf.answer_message(&reply_to_msg_id, &answer_msg_uid, &msg_detail.answer_status_code).into_future()
                    .map(|_| (msg_detail, answer_msg_uid))
                    .into_actor(slf)
            })
            .and_then(|(msg_detail, uid), slf, _| {
                slf.store_their_did(&msg_detail.sender_detail.did, &msg_detail.sender_detail.verkey)
                    .map(|_| (msg_detail, uid))
                    .into_actor(slf)
            })
            .and_then(|(msg_detail, uid), slf, _| {
                slf.store_their_did(&msg_detail.sender_agency_detail.did, &msg_detail.sender_agency_detail.verkey)
                    .map(|_| (msg_detail, uid))
                    .into_actor(slf)
            })
            .and_then(|(msg_detail, uid), slf, _| {
                slf.store_payload_for_connection_request_answer(&uid, msg_detail)
                    .map(|_, _, _| uid)
            })
            .map(|uid, _, _| {
                let message = match ProtocolType::get() {
                    ProtocolTypes::V1 => A2AMessage::Version1(A2AMessageV1::MessageCreated(MessageCreated { uid: uid.clone() })),
                    ProtocolTypes::V2 => A2AMessage::Version2(A2AMessageV2::ConnectionRequestAnswerResponse(ConnectionRequestAnswerResponse { id: uid.clone(), sent: true }))
                };
                (uid, vec![message])
            })
            .into_box()
    }

<<<<<<< HEAD
    fn handle_forward_message(&mut self, msg: ForwardV3) -> ResponseActFuture<Self, Vec<A2AMessage>, Error> {
        let msg_ = ftry_act!(self, {serde_json::to_vec(&msg.msg)});

        self.create_and_store_internal_message(None,
                                               RemoteMessageType::Other(String::from("aries")),
                                               MessageStatusCode::Received,
                                               &String::new(),
                                               None,
                                               Some(msg_),
                                               None,
                                               None);

        ok_act!(self, vec![])
=======
    fn send_webhook_notification(&self, webhook_url: &str, msg_notification: MessageNotification) {
        let notification_id = msg_notification.notification_id.clone();
        let ser_msg_notification = serde_json::to_string(&msg_notification).unwrap();
        debug!("Sending webhook notification {} to {} data", notification_id, webhook_url);
        let send_notification = requester::REQWEST_CLIENT
            .post(webhook_url)
            .header("Accepts", "application/json")
            .header("Content-type", "application/json")
            .body(ser_msg_notification)
            .send()
            .map_err(move |error| {
                error!("Problem sending webhook notification. NotificationId {} {:?}",
                       notification_id, error);
            })
            .and_then(move |res| {
                if let Err(res_err) = res.error_for_status_ref() {
                    error!("Error code returned from webhook url. NotificationId {} {:?}",
                           msg_notification.notification_id, res_err);
                };
                ok(())
            });

        Arbiter::spawn_fn(move || { send_notification });
    }

    fn get_webhook_for_message(&self, sender_did: &str, status_code: MessageStatusCode) -> Option<&String> {
        match status_code {
            MessageStatusCode::Received => self.agent_configs.get("notificationWebhookUrl"),
            MessageStatusCode::Accepted if (sender_did != self.user_pairwise_did) => self.agent_configs.get("notificationWebhookUrl"),
            _ => None
        }
>>>>>>> f8eaa16c
    }

    fn create_and_store_internal_message(&mut self,
                                         uid: Option<&str>,
                                         mtype: RemoteMessageType,
                                         status_code: MessageStatusCode,
                                         sender_did: &str,
                                         ref_msg_id: Option<&str>,
                                         payload: Option<Vec<u8>>,
                                         sending_data: Option<HashMap<String, Option<String>>>,
                                         thread: Option<Thread>) -> InternalMessage {
        trace!("AgentConnection::create_and_store_internal_message >> {:?}, {:?}, {:?}, {:?}, {:?}, {:?}, {:?}",
               uid, mtype, status_code, sender_did, ref_msg_id, payload, sending_data);

        let msg = InternalMessage::new(uid,
                                       mtype,
                                       status_code,
                                       sender_did,
                                       ref_msg_id,
                                       payload,
                                       sending_data,
                                       thread);
        self.state.messages.insert(msg.uid.to_string(), msg.clone());
        match self.get_webhook_for_message(&msg.sender_did, msg.status_code.clone()) {
            Some(webhook_url) => {
                let msg_notification = MessageNotification {
                    msg_uid: msg.uid.clone(),
                    msg_type: msg._type.clone(),
                    their_pw_did: msg.sender_did.clone(),
                    msg_status_code: msg.status_code.clone(),
                    pw_did: self.user_pairwise_did.clone(),
                    notification_id: uuid::Uuid::new_v4().to_string(),
                };
                self.send_webhook_notification(webhook_url, msg_notification)
            }
            None => ()
        }
        msg
    }

    fn persist_connection_state(&self) -> ResponseActFuture<Self, (), Error> {
        future::ok(())
            .into_actor(self)
            .and_then(move |_, slf, _| {
                let metadata = ftry_act!(slf, {
                    serde_json::to_string(&slf.state)
                        .map_err(|err| err.context("Can't serialize connection state."))
                });

                pairwise::set_pairwise_metadata(slf.wallet_handle, &slf.user_pairwise_did, &metadata)
                    .map_err(|err| err.context("Can't store connection state.").into())
                    .into_actor(slf)
                    .into_box()
            })
            .into_box()
    }


    fn store_payload_for_connection_request_answer(&mut self,
                                                   msg_uid: &str,
                                                   msg_detail: ConnectionRequestAnswerMessageDetail) -> ResponseActFuture<Self, (), Error> {
        trace!("AgentConnection::store_payload_for_connection_request_answer >> {:?}, {:?}",
               msg_uid, msg_detail);

        if !self.state.messages.contains_key(msg_uid) {
            return err_act!(self, err_msg("Message not found."));
        }

        let msg_uid = msg_uid.to_string();

        self.build_payload_message(RemoteMessageType::ConnReqAnswer, &json!({"senderDetail": msg_detail.sender_detail}))
            .into_actor(self)
            .map(move |payload, slf, _|
                slf.state.messages.get_mut(&msg_uid)
                    .map(|message| message.payload = Some(payload))
                    .unwrap()
            )
            .into_box()
    }

    fn is_sent_by_owner(&self, sender_verkey: &str) -> bool {
        sender_verkey == self.user_pairwise_verkey
    }

    fn is_sent_by_remote(&self, sender_verkey: &str) -> bool {
        match self.state.remote_connection_detail {
            Some(ref remote_connection_detail) => sender_verkey == remote_connection_detail.agent_key_dlg_proof.agent_delegated_key,
            None => true
        }
    }

    fn get_message_handler_role(&self, sender_verkey: &str) -> MessageHandlerRole {
        trace!("AgentConnection::get_message_handler_role >> {:?}",
               sender_verkey);

        if self.is_sent_by_owner(sender_verkey) { MessageHandlerRole::Owner } else { MessageHandlerRole::Remote }
    }

    fn validate_connection_request(&self,
                                   msg_detail: &ConnectionRequestMessageDetail,
                                   sender_verkey: &str) -> Result<(), Error> {
        trace!("AgentConnection::validate_connection_request >> {:?}, {:?}",
               msg_detail, sender_verkey);

        if !self.is_sent_by_owner(sender_verkey) {
            return Err(err_msg("Unknown message sender."));
        }

        self.check_no_connection_established()?;
        self.check_no_accepted_invitation_exists()?;

        Ok(())
    }

    fn check_message_sender(&self, msg: Option<&A2AMessage>, sender_verkey: &str) -> Result<(), Error> {
        trace!("AgentConnection::check_message_sender >> {:?}, {:?}",
               msg, sender_verkey);

        match msg {
            Some(A2AMessage::Version1(A2AMessageV1::CreateMessage(_))) |
            Some(A2AMessage::Version2(A2AMessageV2::ConnectionRequest(_))) |
            Some(A2AMessage::Version2(A2AMessageV2::ConnectionRequestAnswer(_))) |
            Some(A2AMessage::Version2(A2AMessageV2::SendRemoteMessage(_))) => {
                if self.is_sent_by_owner(sender_verkey) || self.is_sent_by_remote(sender_verkey) {
                    return Ok(());
                }
            }
            Some(A2AMessage::Version1(A2AMessageV1::SendMessages(_))) |
            Some(A2AMessage::Version2(A2AMessageV2::SendMessages(_))) |
            Some(A2AMessage::Version1(A2AMessageV1::GetMessages(_))) |
            Some(A2AMessage::Version2(A2AMessageV2::GetMessages(_))) |
            Some(A2AMessage::Version1(A2AMessageV1::UpdateConnectionStatus(_))) |
            Some(A2AMessage::Version2(A2AMessageV2::UpdateConnectionStatus(_))) |
            Some(A2AMessage::Version1(A2AMessageV1::UpdateMessageStatus(_))) |
            Some(A2AMessage::Version2(A2AMessageV2::UpdateMessageStatus(_))) => {
                if self.is_sent_by_owner(sender_verkey) {
                    return Ok(());
                }
            }
            Some(A2AMessage::Version2(A2AMessageV2::ForwardV3(_))) => { return Ok(()); }
            _ => return Err(err_msg("Unsupported message."))
        }
        Err(err_msg("Invalid message sender."))
    }

    fn validate_connection_request_answer(&self,
                                          msg_detail: &ConnectionRequestAnswerMessageDetail,
                                          reply_to_msg_id: &str) -> Result<(), Error> {
        trace!("AgentConnection::validate_connection_request_answer >> {:?}, {:?}",
               msg_detail, reply_to_msg_id);

        self.check_no_accepted_invitation_exists()?;
        self.check_valid_status_code(&msg_detail.answer_status_code)?;

        if let Some(msg) = self.state.messages.get(reply_to_msg_id) {
            self.check_if_message_not_already_answered(&msg.status_code)?;
        }
        Ok(())
    }

    fn validate_general_message(&self, reply_to_msg_id: Option<&str>) -> Result<(), Error> {
        trace!("AgentConnection::validate_general_message >> {:?}", reply_to_msg_id);

        if let Some(msg_id) = reply_to_msg_id {
            let message = self.state.messages.get(msg_id)
                .ok_or(err_msg("Message not found."))?;

            self.check_if_message_not_already_answered(&message.status_code)?;
        }
        Ok(())
    }

    fn update_message_status(&mut self, uid: &str, status: &MessageStatusCode) -> Result<(), Error> {
        trace!("AgentConnection::update_message_status >> {:?}, {:?}", uid, status);

        self.state.messages.get_mut(uid)
            .ok_or(err_msg("Message not found."))
            .map(|message| message.status_code = status.clone())
    }

    fn answer_message(&mut self, uid: &str, ref_msg_id: &str, status_code: &MessageStatusCode) -> Result<(), Error> {
        trace!("AgentConnection::answer_message >> {:?}, {:?}, {:?}", uid, ref_msg_id, status_code);

        self.state.messages.get_mut(uid)
            .ok_or(err_msg("Message mot found."))
            .map(|message| {
                message.status_code = status_code.clone();
                message.ref_msg_id = Some(ref_msg_id.to_string());
            })
    }

    fn store_their_did(&self, did: &str, verkey: &str) -> ResponseFuture<(), Error> {
        trace!("AgentConnection::store_their_did >> {:?}, {:?}", did, verkey);

        let their_did_info = json!({
            "did": did,
            "verkey": verkey,
        }).to_string();

        did::store_their_did(self.wallet_handle, &their_did_info)
            .then(|res| match res {
                Err(IndyError { error_code: ErrorCode::WalletItemAlreadyExists, .. }) => Ok(()),
                r => r
            })
            .map_err(|err| err.context("Can't create my DID for pairwise.").into())
            .into_box()
    }

    fn check_if_message_not_already_answered(&self, status_code: &MessageStatusCode) -> Result<(), Error> {
        trace!("AgentConnection::check_if_message_not_already_answered >> {:?}", status_code);

        if MessageStatusCode::valid_status_codes().contains(status_code) {
            return Err(err_msg("Message is already answered."));
        }
        Ok(())
    }

    fn check_valid_status_code(&self, status_code: &MessageStatusCode) -> Result<(), Error> {
        trace!("AgentConnection::check_valid_status_code >> {:?}", status_code);

        if !MessageStatusCode::valid_status_codes().contains(status_code) {
            return Err(err_msg("Invalid answer status code."));
        }
        Ok(())
    }

    fn check_no_connection_established(&self) -> Result<(), Error> {
        trace!("AgentConnection::check_no_connection_established >>");

        if self.state.remote_connection_detail.is_some() {
            return Err(err_msg("Accepted connection already exists."));
        }
        Ok(())
    }

    fn check_no_accepted_invitation_exists(&self) -> Result<(), Error> {
        trace!("AgentConnection::check_no_accepted_invitation_exists >>");

        let is_exists = self.state.messages.values()
            .any(|msg|
                msg._type == RemoteMessageType::ConnReq && msg.status_code == MessageStatusCode::Accepted
            );
        if is_exists {
            return Err(err_msg("Accepted connection already exists."));
        }
        Ok(())
    }

    fn verify_agent_key_dlg_proof(&self, sender_verkey: &str, key_dlg_proof: &KeyDlgProof) -> ResponseFuture<(), Error> {
        trace!("AgentConnection::verify_agent_key_dlg_proof >> {:?}, {:?}",
               sender_verkey, key_dlg_proof);

        let signature = base64::decode(&key_dlg_proof.signature).unwrap();

        crypto::verify(sender_verkey, &key_dlg_proof.challenge().as_bytes(), &signature)
            .then(|res| match res {
                Ok(true) => ok!(()),
                _ => err!(err_msg("Agent key delegation proof verification failed.")).into()
            })
            .into_box()
    }

    fn check_if_message_status_can_be_updated(&self, uid: &str, status_code: &MessageStatusCode) -> Result<(), Error> {
        trace!("AgentConnection::check_if_message_status_can_be_updated >> {:?}, {:?}",
               uid, status_code);

        let message = self.state.messages.get(uid)
            .ok_or(err_msg("Message not found."))?;

        self.check_if_message_not_already_answered(&message.status_code)?;

        if !MessageStatusCode::valid_new_message_status_codes_allowed_update_to().contains(status_code) {
            return Err(err_msg("Invalid update status code."));
        }

        if !MessageStatusCode::valid_existing_message_statuses_to_update().contains(&message.status_code) {
            return Err(err_msg("Message is not in a state where it can be updated with the given status code."));
        }
        Ok(())
    }

    fn send_message_if_needed(&mut self,
                              send_msg: bool,
                              uid: &str,
                              reply_to_msg_id: Option<String>) -> ResponseFuture<Vec<A2AMessage>, Error> {
        trace!("AgentConnection::send_message_if_needed >> {:?}, {:?}, {:?}", send_msg, uid, reply_to_msg_id);

        if !send_msg {
            return future::ok(Vec::new()).into_box();
        }
        self.send_messages(vec![(uid.to_string(), reply_to_msg_id)])
    }

    fn send_messages(&mut self, msgs: Vec<(String, Option<String>)>) -> ResponseFuture<Vec<A2AMessage>, Error> {
        trace!("AgentConnection::send_messages >> {:?}", msgs);
        let futures: Vec<_> = msgs
            .into_iter()
            .map(|(msg_uid, reply_to)| {
                let message = self.state.messages.get(&msg_uid).cloned().unwrap();
                match message._type {
                    RemoteMessageType::ConnReq => self.send_invite_message(message),
                    RemoteMessageType::ConnReqAnswer => self.send_invite_answer_message(message, reply_to),
                    _ => self.send_general_message(message, reply_to.as_ref().map(String::as_str)),
                }
                    .map(move |_| msg_uid.to_string())
            })
            .collect();

        future::join_all(futures)
            .map(|uids| {
                let message = match ProtocolType::get() {
                    ProtocolTypes::V1 => A2AMessage::Version1(A2AMessageV1::MessageSent(MessageSent { uids })),
                    ProtocolTypes::V2 => A2AMessage::Version2(A2AMessageV2::MessageSent(MessageSent { uids }))
                };
                vec![message]
            })
            .into_future()
            .into_box()
    }

    fn send_invite_message(&mut self, _message: InternalMessage) -> ResponseFuture<(), Error> {
        trace!("AgentConnection::send_invite_message >> {:?}", _message);
        ok!(()) // TODO: send invite sms?
    }

    fn send_invite_answer_message(&mut self, message: InternalMessage, reply_to: Option<String>) -> ResponseFuture<(), Error> {
        trace!("AgentConnection::send_invite_answer_message >> {:?}, {:?}",
               message, reply_to);

        let reply_to = ftry!(reply_to.ok_or(err_msg("Missed required field `reply_to_msg_id`.")));

        if message.status_code != MessageStatusCode::Accepted {
            return err!(err_msg("Message status isn't accepted."));
        }

        let invite_answer = ftry!(self.build_invite_answer_message(&message, &reply_to));
        let message = ftry!(self.prepare_remote_message(invite_answer));
        let endpoint = ftry!(self.get_remote_endpoint());
        self.send_remote_message(message, endpoint)
    }

    fn send_general_message(&self, message: InternalMessage, reply_to: Option<&str>) -> ResponseFuture<(), Error> {
        trace!("AgentConnection::send_general_message >> {:?}, {:?}",
               message, reply_to);

        if message.sender_did == self.user_pairwise_did {
            // TODO: support message delivery statuses?
            let general_message = ftry!(self.build_general_message(message, reply_to));
            let message = ftry!(self.prepare_remote_message(general_message));
            let endpoint = ftry!(self.get_remote_endpoint());
            self.send_remote_message(message, endpoint)
        } else {
            // TODO: Notify user
            ok!(())
        }
    }

    fn send_remote_message(&self, message: Vec<u8>, endpoint: String) -> ResponseFuture<(), Error> {
        let router = self.router.clone();
        future::ok(())
            .and_then(move |_| {
                router
                    .send(RemoteMsg { endpoint, body: message })
                    .from_err()
                    .and_then(|res| res)
                    .map_err(|err: Error| err.context("Can't send message to Remote Endpoint.").into())
            })
            .into_box()
    }

    fn get_remote_endpoint(&self) -> Result<String, Error> {
        let endpoint = self.state.remote_connection_detail.as_ref().map(|detail| detail.forward_agent_detail.endpoint.to_string())
            .ok_or(err_msg("Missed Remote Connection Details."))?;
        Ok(format!("{}/agency/msg", endpoint))
    }

    fn prepare_remote_message(&self, message: Vec<A2AMessage>) -> Result<Vec<u8>, Error> {
        trace!("AgentConnection::prepare_remote_message >> {:?}", message);

        let remote_connection_detail = self.state.remote_connection_detail.as_ref()
            .ok_or(err_msg("Missed Remote Connection Details."))?;

        let remote_forward_agent_detail = &remote_connection_detail.forward_agent_detail;
        let remote_agent_pairwise_detail = &remote_connection_detail.agent_key_dlg_proof;

        let message = A2AMessage::prepare_authcrypted(self.wallet_handle,
                                                      &self.agent_pairwise_verkey,
                                                      &remote_agent_pairwise_detail.agent_delegated_key,
                                                      &message).wait()?;

        let fwd_message = self.build_forward_message(&remote_agent_pairwise_detail.agent_did, message)?;

        let message = A2AMessage::prepare_anoncrypted(self.wallet_handle, &remote_forward_agent_detail.verkey, fwd_message.as_slice()).wait()?;

        Ok(message)
    }

    fn build_payload_message<T>(&self, type_: RemoteMessageType, msg: &T) -> ResponseFuture<Vec<u8>, Error> where T: ::serde::Serialize + ::std::fmt::Debug {
        trace!("AgentConnection::build_payload_message >> {:?}, {:?}",
               type_, msg);

        match ProtocolType::get() {
            ProtocolTypes::V1 => {
                let msg = ftry!(rmp_serde::to_vec_named(&msg));
                ;

                let payload_msg = PayloadV1 {
                    type_: PayloadTypes::build_v1(PayloadKinds::from(type_), "json"),
                    msg: to_i8(&msg)
                };

                let message = ftry!(rmp_serde::to_vec_named(&payload_msg));

                crypto::auth_crypt(self.wallet_handle, &self.agent_pairwise_verkey, &self.owner_verkey, &message)
                    .map_err(|err| err.context("Can't encode Answer Payload.").into())
                    .into_box()
            }
            ProtocolTypes::V2 => {
                let msg = ftry!(serde_json::to_string(&msg));
                ;

                let payload_msg = PayloadV2 {
                    type_: PayloadTypes::build_v2(PayloadKinds::from(type_)),
                    id: String::new(),
                    msg,
                    thread: Thread::new(),
                };

                let message = ftry!(serde_json::to_string(&payload_msg));
                let receiver_keys = ftry!(serde_json::to_string(&vec![&self.owner_verkey]));

                crypto::pack_message(self.wallet_handle, Some(&self.agent_pairwise_verkey), &receiver_keys, &message.as_bytes())
                    .map_err(|err| err.context("Can't encode Answer Payload.").into())
                    .into_box()
            }
        }
    }

    fn build_forward_message(&self, fwd: &str, message: Vec<u8>) -> Result<Vec<A2AMessage>, Error> {
        trace!("AgentConnection::build_forward_message >> {:?}, {:?}",
               fwd, message);

        let message = match ProtocolType::get() {
            ProtocolTypes::V1 => A2AMessage::Version1(A2AMessageV1::Forward(ForwardV1 { fwd: fwd.to_string(), msg: message })),
            ProtocolTypes::V2 => A2AMessage::Version2(A2AMessageV2::Forward(ForwardV2 {
                fwd: fwd.to_string(),
                msg: serde_json::from_slice(message.as_slice())?
            }))
        };

        Ok(vec![message])
    }

    fn build_invite_message(&self, msg: &InternalMessage, msg_detail: &ConnectionRequestMessageDetail) -> Vec<A2AMessage> {
        trace!("AgentConnection::build_invite_message >> {:?}, {:?}",
               msg, msg_detail);

        let invite_detail = InviteDetail {
            conn_req_id: msg.uid.clone(),
            target_name: Some(String::new()),
            sender_agency_detail: self.forward_agent_detail.clone(),
            sender_detail: SenderDetail {
                did: self.user_pairwise_did.clone(),
                verkey: self.user_pairwise_verkey.clone(),
                agent_key_dlg_proof: msg_detail.key_dlg_proof.clone(),
                name: self.agent_configs.get("name").cloned(),
                logo_url: self.agent_configs.get("logoUrl").cloned(),
                public_did: Some(self.owner_did.clone()),
            },
            status_code: msg.status_code.clone(),
            status_msg: msg.status_code.message().to_string(),
            thread_id: msg_detail.thread_id.clone(),
        };

        match ProtocolType::get() {
            ProtocolTypes::V1 => {
                let msg_created = MessageCreated { uid: msg.uid.clone() };
                let msg_detail = ConnectionRequestMessageDetailResp {
                    invite_detail,
                    url_to_invite_detail: "".to_string() // format!("{}/agency/invite/{}?msg_uid{}", AGENCY_DOMAIN_URL_PREFIX, self.agent_pairwise_did, msg_uid)
                };

                vec![A2AMessage::Version1(A2AMessageV1::MessageCreated(msg_created)),
                     A2AMessage::Version1(A2AMessageV1::MessageDetail(MessageDetail::ConnectionRequestResp(msg_detail)))]
            }
            ProtocolTypes::V2 => {
                let message = ConnectionRequestResponse {
                    id: msg.uid.clone(),
                    invite_detail,
                    url_to_invite_detail: "".to_string(),
                    // format!("{}/agency/invite/{}?msg_uid{}", AGENCY_DOMAIN_URL_PREFIX, self.agent_pairwise_did, msg_uid)
                    sent: true,
                    // TODO: FIXME set positive after sending
                };

                vec![A2AMessage::Version2(A2AMessageV2::ConnectionRequestResponse(message))]
            }
        }
    }

    fn build_invite_answer_message(&self, message: &InternalMessage, reply_to: &str) -> Result<Vec<A2AMessage>, Error> {
        trace!("AgentConnection::build_invite_answer_message >> {:?}, {:?}",
               message, reply_to);

        let agent_key_dlg_proof = self.state.agent_key_dlg_proof.clone()
            .ok_or(err_msg("Missed Key Delegation Proof."))?;

        let sender_detail = SenderDetail {
            did: self.user_pairwise_did.clone(),
            verkey: self.user_pairwise_verkey.clone(),
            agent_key_dlg_proof,
            name: None,
            logo_url: None,
            public_did: None,
        };

        let messages =
            match ProtocolType::get() {
                ProtocolTypes::V1 => {
                    let msg_create = CreateMessage {
                        mtype: message._type.clone(),
                        send_msg: false,
                        uid: Some(message.uid.clone()),
                        reply_to_msg_id: Some(reply_to.to_string()),
                    };

                    let msg_detail = ConnectionRequestAnswerMessageDetail {
                        key_dlg_proof: None,
                        sender_detail,
                        sender_agency_detail: self.forward_agent_detail.clone(),
                        answer_status_code: MessageStatusCode::Accepted,
                        thread: None,
                    };

                    vec![A2AMessage::Version1(A2AMessageV1::CreateMessage(msg_create)),
                         A2AMessage::Version1(A2AMessageV1::MessageDetail(MessageDetail::ConnectionRequestAnswer(msg_detail)))]
                }
                ProtocolTypes::V2 => {
                    let msg = ConnectionRequestAnswer {
                        send_msg: false,
                        id: message.uid.clone(),
                        reply_to_msg_id: Some(reply_to.to_string()),
                        key_dlg_proof: None,
                        sender_detail,
                        sender_agency_detail: self.forward_agent_detail.clone(),
                        answer_status_code: MessageStatusCode::Accepted,
                        thread: message.thread.clone().unwrap_or(Thread::new()),
                    };
                    vec![A2AMessage::Version2(A2AMessageV2::ConnectionRequestAnswer(msg))]
                }
            };

        Ok(messages)
    }

    fn build_general_message(&self, message: InternalMessage, reply_to: Option<&str>) -> Result<Vec<A2AMessage>, Error> {
        trace!("AgentConnection::build_general_message >> {:?}, {:?}",
               message, reply_to);

        let title = message.sending_data.get("title").cloned().and_then(|val| val);
        let detail = message.sending_data.get("detail").cloned().and_then(|val| val);

        let msg = message.payload
            .ok_or(err_msg("Missed Payload."))?;

        let messages =
            match ProtocolType::get() {
                ProtocolTypes::V1 => {
                    let msg_create = CreateMessage {
                        mtype: message._type,
                        send_msg: false,
                        uid: Some(message.uid),
                        reply_to_msg_id: reply_to.map(String::from),
                    };

                    let msg_detail = GeneralMessageDetail { msg, title, detail };

                    vec![A2AMessage::Version1(A2AMessageV1::CreateMessage(msg_create)),
                         A2AMessage::Version1(A2AMessageV1::MessageDetail(MessageDetail::General(msg_detail)))]
                }
                ProtocolTypes::V2 => {
                    let msg = SendRemoteMessage {
                        mtype: message._type,
                        id: message.uid,
                        send_msg: false,
                        reply_to_msg_id: reply_to.map(String::from),
                        msg: serde_json::from_slice(&msg)?,
                        title,
                        detail
                    };

                    vec![A2AMessage::Version2(A2AMessageV2::SendRemoteMessage(msg))]
                }
            };

        Ok(messages)
    }

    fn get_recipient_key(&self, sender_vk: &str) -> Result<Option<String>, Error> {
        if self.is_sent_by_owner(sender_vk) {
            Ok(Some(self.owner_verkey.clone()))
        } else if self.is_sent_by_remote(sender_vk) {
            Ok(self.state.remote_connection_detail
                .as_ref()
                .map(|detail| detail.agent_key_dlg_proof.agent_delegated_key.to_string())
            )
        } else { Err(err_msg("Unknown message sender.")) }
    }

    fn encrypt_response(&self, sender_vk: &str, msgs: &Vec<A2AMessage>) -> ResponseFuture<Vec<u8>, Error> {
        let recipient_vk = ftry!(self.get_recipient_key(&sender_vk));

        match recipient_vk {
            Some(recipient_vk) =>
                A2AMessage::prepare_authcrypted(self.wallet_handle, &self.agent_pairwise_verkey, &recipient_vk, &msgs)
                    .map_err(|err| err.context("Can't bundle and authcrypt message.").into())
                    .into_box(),
            None => ok!(vec![]) // do not encrypt in case remote connection data isn't set
        }
    }
}

impl Actor for AgentConnection {
    type Context = Context<Self>;
}

impl Handler<HandleA2AMsg> for AgentConnection {
    type Result = ResponseActFuture<Self, Vec<u8>, Error>;

    fn handle(&mut self, msg: HandleA2AMsg, _: &mut Self::Context) -> Self::Result {
        trace!("Handler<HandleA2AMsg>::handle >> {:?}", msg);
        self.handle_a2a_msg(msg.0)
    }
}

impl Handler<HandleA2ConnMsg> for AgentConnection {
    type Result = ResponseFuture<A2ConnMessage, Error>;

    fn handle(&mut self, msg: HandleA2ConnMsg, _: &mut Self::Context) -> Self::Result {
        trace!("Handler<HandleA2ConnectionMsg>::handle >> {:?}", msg);
        self.handle_agent2conn_message(msg.0)
    }
}

impl Handler<HandleAdminMessage> for AgentConnection {
    type Result = Result<ResAdminQuery, Error>;

    fn handle(&mut self, _msg: HandleAdminMessage, _cnxt: &mut Self::Context) -> Self::Result {
        trace!("Agent Connection Handler<HandleAdminMessage>::handle >>");
        let res = match &self.state.remote_connection_detail {
            Some(m) => {
                ResQueryAgentConn {
                    agent_detail_verkey: m.agent_detail.verkey.clone(),
                    agent_detail_did: m.agent_detail.did.clone(),
                    forward_agent_detail_verkey: m.forward_agent_detail.verkey.clone(),
                    forward_agent_detail_did: m.forward_agent_detail.did.clone(),
                    forward_agent_detail_endpoint: m.forward_agent_detail.endpoint.clone(),
                    agent_configs: self.agent_configs.iter().map(|(key, value)| (key.clone(), value.clone())).collect(),
                    logo: self.agent_configs.get("logoUrl").map_or_else(|| String::from("unknown"), |v| v.clone()),
                    name: self.agent_configs.get("name").map_or_else(|| String::from("unknown"), |v| v.clone()),
                }
            }
            None => ResQueryAgentConn {
                agent_detail_verkey: "unknown".into(),
                agent_detail_did: "unknown".into(),
                forward_agent_detail_verkey: "unknown".into(),
                forward_agent_detail_did: "unknown".into(),
                forward_agent_detail_endpoint: "unknown".into(),
                agent_configs: self.agent_configs.iter().map(|(key, value)| (key.clone(), value.clone())).collect(),
                logo: self.agent_configs.get("logoUrl").map_or_else(|| String::from("unknown"), |v| v.clone()),
                name: self.agent_configs.get("name").map_or_else(|| String::from("unknown"), |v| v.clone()),
            }
        };
        Ok(ResAdminQuery::AgentConn(res))
    }
}

enum MessageHandlerRole {
    Owner,
    Remote
}

#[cfg(test)]
mod tests {
    use actors::ForwardA2AMsg;
    use super::*;
    use utils::tests::*;

    #[test]
    fn agent_create_connection_request_works() {
        run_agent_test(|(e_wallet_handle, agent_did, agent_verkey, agent_pw_did, agent_pw_vk, forward_agent)| {
            future::ok(())
                .and_then(move |_| {
                    let msg = compose_create_connection_request(e_wallet_handle,
                                                                &agent_did,
                                                                &agent_verkey,
                                                                &agent_pw_did,
                                                                &agent_pw_vk).wait().unwrap();

                    forward_agent
                        .send(ForwardA2AMsg(msg))
                        .from_err()
                        .and_then(|res| res)
                        .map(move |resp| (e_wallet_handle, resp, agent_pw_did, agent_pw_vk))
                })
                .map(|(e_wallet_handle, resp, agent_pw_did, agent_pw_vk)| {
                    let (sender_vk, msg_uid, invite_detail) = decompose_connection_request_created(e_wallet_handle, &resp).wait().unwrap();
                    assert_eq!(sender_vk, agent_pw_vk);
                    assert!(!msg_uid.is_empty());
                    assert_eq!(FORWARD_AGENT_DID, invite_detail.sender_agency_detail.did);
                    assert_eq!(FORWARD_AGENT_DID_VERKEY, invite_detail.sender_agency_detail.verkey);
                    assert_eq!(EDGE_PAIRWISE_DID, invite_detail.sender_detail.did);
                    assert_eq!(EDGE_PAIRWISE_DID_VERKEY, invite_detail.sender_detail.verkey);
                    assert_eq!(agent_pw_did, invite_detail.sender_detail.agent_key_dlg_proof.agent_did);
                    assert_eq!(agent_pw_vk, invite_detail.sender_detail.agent_key_dlg_proof.agent_delegated_key);
                    e_wallet_handle
                })
        });
    }

    #[test]
    fn agent_create_connection_request_answer_works() {
        run_agent_test(|(e_wallet_handle, agent_did, agent_verkey, agent_pw_did, agent_pw_vk, forward_agent)| {
            future::ok(())
                .and_then(move |_| {
                    let reply_to_msg_id = "123456789";
                    let msg = compose_create_connection_request_answer(e_wallet_handle,
                                                                       &agent_did,
                                                                       &agent_verkey,
                                                                       &agent_pw_did,
                                                                       &agent_pw_vk,
                                                                       reply_to_msg_id).wait().unwrap();

                    forward_agent
                        .send(ForwardA2AMsg(msg))
                        .from_err()
                        .and_then(|res| res)
                        .map(move |resp| (e_wallet_handle, resp, agent_pw_vk, reply_to_msg_id))
                })
                .map(|(e_wallet_handle, resp, agent_pw_vk, reply_to_msg_id)| {
                    let (sender_vk, msg_uid) = decompose_connection_request_answer_created(e_wallet_handle, &resp).wait().unwrap();
                    assert_eq!(sender_vk, agent_pw_vk);
                    assert_ne!(reply_to_msg_id, msg_uid);
                    e_wallet_handle
                })
        });
    }

    #[test]
    fn agent_create_general_message_works() {
        run_agent_test(|(e_wallet_handle, agent_did, agent_verkey, agent_pw_did, agent_pw_vk, forward_agent)| {
            future::ok(())
                .and_then(move |_| {
                    let msg = compose_create_general_message(e_wallet_handle,
                                                             &agent_did,
                                                             &agent_verkey,
                                                             &agent_pw_did,
                                                             &agent_pw_vk,
                                                             RemoteMessageType::CredOffer).wait().unwrap();

                    forward_agent
                        .send(ForwardA2AMsg(msg))
                        .from_err()
                        .and_then(|res| res)
                        .map(move |resp| (e_wallet_handle, resp, agent_pw_vk))
                })
                .map(|(e_wallet_handle, resp, agent_pw_vk)| {
                    let (sender_vk, msg_uid) = decompose_general_message_created(e_wallet_handle, &resp).wait().unwrap();
                    assert_eq!(sender_vk, agent_pw_vk);
                    assert!(!msg_uid.is_empty());
                    e_wallet_handle
                })
        });
    }

    #[test]
    fn agent_get_messages_works() {
        run_agent_test(|(e_wallet_handle, agent_did, agent_verkey, agent_pw_did, agent_pw_vk, forward_agent)| {
            future::ok(())
                .and_then(move |_| {
                    let msg = compose_create_general_message(e_wallet_handle,
                                                             &agent_did,
                                                             &agent_verkey,
                                                             &agent_pw_did,
                                                             &agent_pw_vk,
                                                             RemoteMessageType::CredOffer).wait().unwrap();

                    forward_agent
                        .send(ForwardA2AMsg(msg))
                        .from_err()
                        .and_then(|res| res)
                        .map(move |resp| (e_wallet_handle, resp, agent_did, agent_verkey, forward_agent, agent_pw_did, agent_pw_vk))
                })
                .and_then(move |(e_wallet_handle, resp, agent_did, agent_verkey, forward_agent, agent_pw_did, agent_pw_vk)| {
                    let (_, msg_uid) = decompose_general_message_created(e_wallet_handle, &resp).wait().unwrap();

                    let msg = compose_get_messages(e_wallet_handle,
                                                   &agent_did,
                                                   &agent_verkey,
                                                   &agent_pw_did,
                                                   &agent_pw_vk).wait().unwrap();

                    forward_agent
                        .send(ForwardA2AMsg(msg))
                        .from_err()
                        .and_then(|res| res)
                        .map(move |resp| (e_wallet_handle, resp, agent_pw_vk, msg_uid))
                })
                .map(|(e_wallet_handle, resp, agent_pw_vk, msg_uid)| {
                    let (sender_vk, messages) = decompose_get_messages(e_wallet_handle, &resp).wait().unwrap();
                    assert_eq!(sender_vk, agent_pw_vk);
                    assert_eq!(1, messages.len());

                    let expected_message = GetMessagesDetailResponse {
                        uid: msg_uid,
                        status_code: MessageStatusCode::Created,
                        sender_did: EDGE_PAIRWISE_DID.to_string(),
                        type_: RemoteMessageType::CredOffer,
                        payload: Some(MessageDetailPayload::V1(to_i8(&PAYLOAD.to_vec()))),
                        ref_msg_id: None,
                    };
                    assert_eq!(expected_message, messages[0]);
                    e_wallet_handle
                })
        });
    }

    #[test]
    #[ignore] // TODO: FIXME prepare proper message
    fn agent_update_message_status_works() {
        run_agent_test(|(e_wallet_handle, agent_did, agent_verkey, agent_pw_did, agent_pw_vk, forward_agent)| {
            future::ok(())
                .and_then(move |_| {
                    let msg = compose_create_general_message(e_wallet_handle,
                                                             &agent_did,
                                                             &agent_verkey,
                                                             &agent_pw_did,
                                                             &agent_pw_vk,
                                                             RemoteMessageType::CredOffer).wait().unwrap();

                    forward_agent
                        .send(ForwardA2AMsg(msg))
                        .from_err()
                        .and_then(|res| res)
                        .map(move |resp| (e_wallet_handle, resp, agent_did, agent_verkey, forward_agent, agent_pw_did, agent_pw_vk))
                })
                .and_then(move |(e_wallet_handle, resp, agent_did, agent_verkey, forward_agent, agent_pw_did, agent_pw_vk)| {
                    let (_, msg_uid) = decompose_general_message_created(e_wallet_handle, &resp).wait().unwrap();

                    let get_messages = compose_get_messages(e_wallet_handle,
                                                            &agent_did,
                                                            &agent_verkey,
                                                            &agent_pw_did,
                                                            &agent_pw_vk).wait().unwrap();

                    forward_agent
                        .send(ForwardA2AMsg(get_messages))
                        .from_err()
                        .and_then(|res| res)
                        .map(move |resp| (e_wallet_handle, resp, agent_did, agent_verkey, forward_agent, agent_pw_did, agent_pw_vk, msg_uid))
                })
                .and_then(|(e_wallet_handle, get_messages, agent_did, agent_verkey, forward_agent, agent_pw_did, agent_pw_vk, msg_uid)| {
                    let (_, messages) = decompose_get_messages(e_wallet_handle, &get_messages).wait().unwrap();
                    assert_eq!(1, messages.len());
                    assert_eq!(msg_uid, messages[0].uid);
                    assert_eq!(MessageStatusCode::Created, messages[0].status_code);

                    let msg = compose_update_message_status_message(e_wallet_handle,
                                                                    &agent_did,
                                                                    &agent_verkey,
                                                                    &agent_pw_did,
                                                                    &agent_pw_vk,
                                                                    &msg_uid,
                                                                    MessageStatusCode::Accepted).wait().unwrap();

                    forward_agent
                        .send(ForwardA2AMsg(msg))
                        .from_err()
                        .and_then(|res| res)
                        .map(move |resp| (e_wallet_handle, resp, agent_pw_vk, msg_uid))
                })
                .map(|(e_wallet_handle, resp, agent_pw_vk, msg_uid)| {
                    let (sender_vk, resp) = decompose_message_status_updated(e_wallet_handle, &resp).wait().unwrap();
                    assert_eq!(sender_vk, agent_pw_vk);
                    assert_eq!(1, resp.uids.len());
                    assert_eq!(msg_uid, resp.uids[0].clone());
                    assert_eq!(MessageStatusCode::Accepted, resp.status_code);
                    e_wallet_handle
                })
        });
    }

    #[test]
    fn agent_update_connection_status_works() {
        run_agent_test(|(e_wallet_handle, agent_did, agent_verkey, agent_pw_did, agent_pw_vk, forward_agent)| {
            future::ok(())
                .and_then(move |_| {
                    let msg = compose_update_connection_status_message(e_wallet_handle,
                                                                       &agent_did,
                                                                       &agent_verkey,
                                                                       &agent_pw_did,
                                                                       &agent_pw_vk).wait().unwrap();

                    forward_agent
                        .send(ForwardA2AMsg(msg))
                        .from_err()
                        .and_then(|res| res)
                        .map(move |resp| (e_wallet_handle, resp, agent_pw_vk))
                })
                .map(move |(e_wallet_handle, resp, agent_pw_vk)| {
                    let (sender_vk, msg) = decompose_connection_status_updated(e_wallet_handle, &resp).wait().unwrap();
                    assert_eq!(sender_vk, agent_pw_vk);
                    assert_eq!(ConnectionStatus::Deleted, msg.status_code);
                    e_wallet_handle
                })
        });
    }
}<|MERGE_RESOLUTION|>--- conflicted
+++ resolved
@@ -813,21 +813,6 @@
             .into_box()
     }
 
-<<<<<<< HEAD
-    fn handle_forward_message(&mut self, msg: ForwardV3) -> ResponseActFuture<Self, Vec<A2AMessage>, Error> {
-        let msg_ = ftry_act!(self, {serde_json::to_vec(&msg.msg)});
-
-        self.create_and_store_internal_message(None,
-                                               RemoteMessageType::Other(String::from("aries")),
-                                               MessageStatusCode::Received,
-                                               &String::new(),
-                                               None,
-                                               Some(msg_),
-                                               None,
-                                               None);
-
-        ok_act!(self, vec![])
-=======
     fn send_webhook_notification(&self, webhook_url: &str, msg_notification: MessageNotification) {
         let notification_id = msg_notification.notification_id.clone();
         let ser_msg_notification = serde_json::to_string(&msg_notification).unwrap();
@@ -859,7 +844,21 @@
             MessageStatusCode::Accepted if (sender_did != self.user_pairwise_did) => self.agent_configs.get("notificationWebhookUrl"),
             _ => None
         }
->>>>>>> f8eaa16c
+    }
+
+    fn handle_forward_message(&mut self, msg: ForwardV3) -> ResponseActFuture<Self, Vec<A2AMessage>, Error> {
+        let msg_ = ftry_act!(self, {serde_json::to_vec(&msg.msg)});
+
+        self.create_and_store_internal_message(None,
+                                               RemoteMessageType::Other(String::from("aries")),
+                                               MessageStatusCode::Received,
+                                               &String::new(),
+                                               None,
+                                               Some(msg_),
+                                               None,
+                                               None);
+
+        ok_act!(self, vec![])
     }
 
     fn create_and_store_internal_message(&mut self,
