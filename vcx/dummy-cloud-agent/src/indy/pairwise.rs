--- conflicted
+++ resolved
@@ -16,47 +16,27 @@
 }
 
 
-<<<<<<< HEAD
-pub fn is_pairwise_exists(wallet_handle: WalletHandle, their_did: &str) -> Box<Future<Item=bool, Error=IndyError>> {
-=======
-pub fn is_pairwise_exists(wallet_handle: i32, their_did: &str) -> Box<dyn Future<Item=bool, Error=IndyError>> {
->>>>>>> 76039dfe
+pub fn is_pairwise_exists(wallet_handle: WalletHandle, their_did: &str) -> Box<dyn Future<Item=bool, Error=IndyError>> {
     pairwise::is_pairwise_exists(wallet_handle, their_did)
         .into_box()
 }
 
-<<<<<<< HEAD
-pub fn create_pairwise(wallet_handle: WalletHandle, their_did: &str, my_did: &str, metadata: Option<&str>) -> Box<Future<Item=(), Error=IndyError>> {
-=======
-pub fn create_pairwise(wallet_handle: i32, their_did: &str, my_did: &str, metadata: Option<&str>) -> Box<dyn Future<Item=(), Error=IndyError>> {
->>>>>>> 76039dfe
+pub fn create_pairwise(wallet_handle: WalletHandle, their_did: &str, my_did: &str, metadata: Option<&str>) -> Box<dyn Future<Item=(), Error=IndyError>> {
     pairwise::create_pairwise(wallet_handle, their_did, my_did, metadata)
         .into_box()
 }
 
-<<<<<<< HEAD
-pub fn get_pairwise(wallet_handle: WalletHandle, their_did: &str) -> Box<Future<Item=String, Error=IndyError>> {
-=======
-pub fn get_pairwise(wallet_handle: i32, their_did: &str) -> Box<dyn Future<Item=String, Error=IndyError>> {
->>>>>>> 76039dfe
+pub fn get_pairwise(wallet_handle: WalletHandle, their_did: &str) -> Box<dyn Future<Item=String, Error=IndyError>> {
     pairwise::get_pairwise(wallet_handle, their_did)
         .into_box()
 }
 
-<<<<<<< HEAD
-pub fn list_pairwise(wallet_handle: WalletHandle) -> Box<Future<Item=String, Error=IndyError>> {
-=======
-pub fn list_pairwise(wallet_handle: i32) -> Box<dyn Future<Item=String, Error=IndyError>> {
->>>>>>> 76039dfe
+pub fn list_pairwise(wallet_handle: WalletHandle) -> Box<dyn Future<Item=String, Error=IndyError>> {
     pairwise::list_pairwise(wallet_handle)
         .into_box()
 }
 
-<<<<<<< HEAD
-pub fn set_pairwise_metadata(wallet_handle: WalletHandle, their_did: &str, metadata: &str) -> Box<Future<Item=(), Error=IndyError>> {
-=======
-pub fn set_pairwise_metadata(wallet_handle: i32, their_did: &str, metadata: &str) -> Box<dyn Future<Item=(), Error=IndyError>> {
->>>>>>> 76039dfe
+pub fn set_pairwise_metadata(wallet_handle: WalletHandle, their_did: &str, metadata: &str) -> Box<dyn Future<Item=(), Error=IndyError>> {
     pairwise::set_pairwise_metadata(wallet_handle, their_did, Some(metadata))
         .into_box()
 }