import * as ffi from 'ffi'
import { VCXInternalError } from '../errors'
import { rustAPI } from '../rustlib'
import { createFFICallbackPromise } from '../utils/ffi-helpers'
import { ISerializedData, StateType } from './common'
import { Connection } from './connection'
import { VCXBaseWithState } from './vcx-base-with-state'

/**
 *    The object of the VCX API representing a Verifier side in the credential presentation process.
 *    Assumes that pairwise connection between Verifier and Prover is already established.
 *
 *    # State
 *
 *    The set of object states and transitions depends on communication method is used.
 *    The communication method can be specified as config option on one of *_init function. The default communication method us `proprietary`.
 *
 *    proprietary:
 *        VcxStateType::VcxStateInitialized - once `vcx_proof_create` (create Proof object) is called.
 *
 *        VcxStateType::VcxStateOfferSent - once `vcx_credential_send_request` (send `PROOF_REQ` message) is called.
 *
 *        VcxStateType::VcxStateAccepted - once `PROOF` messages is received.
 *                                         use `vcx_proof_update_state` or `vcx_proof_update_state_with_message` functions for state updates.
 *
 *    aries:
 *        VcxStateType::VcxStateInitialized - once `vcx_proof_create` (create Proof object) is called.
 *
 *        VcxStateType::VcxStateOfferSent - once `vcx_credential_send_request` (send `PresentationRequest` message) is called.
 *
 *        VcxStateType::VcxStateAccepted - once `Presentation` messages is received.
 *        VcxStateType::None - once `ProblemReport` messages is received.
 *        VcxStateType::None - once `PresentationProposal` messages is received.
 *        VcxStateType::None - on `Presentation` validation failed.
 *                                                use `vcx_proof_update_state` or `vcx_proof_update_state_with_message` functions for state updates.
 *
 *    # Transitions
 *
 *    proprietary:
 *        VcxStateType::None - `vcx_proof_create` - VcxStateType::VcxStateInitialized
 *
 *        VcxStateType::VcxStateInitialized - `vcx_credential_send_request` - VcxStateType::VcxStateOfferSent
 *
 *        VcxStateType::VcxStateOfferSent - received `PROOF` - VcxStateType::VcxStateAccepted
 *
 *    aries: RFC - https://github.com/hyperledger/aries-rfcs/tree/7b6b93acbaf9611d3c892c4bada142fe2613de6e/features/0037-present-proof#propose-presentation
 *        VcxStateType::None - `vcx_proof_create` - VcxStateType::VcxStateInitialized
 *
 *        VcxStateType::VcxStateInitialized - `vcx_credential_send_request` - VcxStateType::VcxStateOfferSent
 *
 *        VcxStateType::VcxStateOfferSent - received `Presentation` - VcxStateType::VcxStateAccepted
 *        VcxStateType::VcxStateOfferSent - received `PresentationProposal` - VcxStateType::None
 *        VcxStateType::VcxStateOfferSent - received `ProblemReport` - VcxStateType::None
 *
 *    # Messages
 *
 *    proprietary:
 *        ProofRequest (`PROOF_REQ`)
 *        Proof (`PROOF`)
 *
 *    aries:
 *        PresentationRequest - https://github.com/hyperledger/aries-rfcs/tree/7b6b93acbaf9611d3c892c4bada142fe2613de6e/features/0037-present-proof#request-presentation
 *        Presentation - https://github.com/hyperledger/aries-rfcs/tree/7b6b93acbaf9611d3c892c4bada142fe2613de6e/features/0037-present-proof#presentation
 *        PresentationProposal - https://github.com/hyperledger/aries-rfcs/tree/7b6b93acbaf9611d3c892c4bada142fe2613de6e/features/0037-present-proof#propose-presentation
 *        Ack - https://github.com/hyperledger/aries-rfcs/tree/master/features/0015-acks#explicit-acks
 */

/**
 * @description Interface that represents the parameters for `Proof.create` function.
 * @interface
 */
export interface IProofCreateData {
  // Enterprise's personal identification for the user.
  sourceId: string,
  //  Describes requested attribute
  attrs: IProofAttr[],
  // Describres requested predicates
  preds: IProofPredicate[],
  // Name of the proof request
  name: string,
  // Revocation interval
  revocationInterval: IRevocationInterval
}

export interface IProofConstructorData {
  //  Describes requested attributes
  attrs: IProofAttr[],
  //  Describes requested predicates
  preds: IProofPredicate[],
  // Name of the proof request
  name: string,
}

/**
 * @description Interface that represents the attributes of a Proof object.
 * This interface is expected as the type for deserialize's parameter and serialize's return value
 * @interface
 */
export interface IProofData {
  source_id: string
  handle: number
  requested_attrs: string
  requested_predicates: string
  prover_did: string
  state: StateType
  name: string
  proof_state: ProofState
  proof: any
}

export interface IProofResponses {
  // Proof json
  proof?: string,
  // Proof status
  proofState: ProofState,
}

export enum ProofFieldType {
  Revealed = 'revealed',
  Unrevealed = 'unrevealed',
  SelfAttested = 'self_attested',
  Predicate = 'predicate'
}

export enum PredicateTypes {
  GE = 'GE',
  LE = 'LE',
  EQ = 'EQ'
}

/**
 * @description This represents one attribute expected for user to prove.
 * A list of these attributes will be composed of all requirements for user to prove.
 * @interface
 */
export interface IProofAttr {
  // Requested attribute restrictions
  restrictions?: IFilter[] | IFilter,
  // Requested attribute name
  name?: string,
  // Requested attribute names. Can be used to specify several attributes that have to match a single credential.
  // NOTE: should either be "name" or "names", not both and not none of them.
  names?: string[],
}

/**
* @description This represents the set of restrictions applying to credentials.
*     The list of allowed fields:
*         "schema_id": <credential schema id>,
*         "schema_issuer_did": <credential schema issuer did>,
*         "schema_name": <credential schema name>,
*         "schema_version": <credential schema version>,
*         "issuer_did": <credential issuer did>,
*         "cred_def_id": <credential definition id>,
*         "rev_reg_id": <credential revocation registry id>, // "None" as string if not present
*         // the following tags can be used for every attribute in credential.
*         "attr::<attribute name>::marker": "1", - to filter based on existence of a specific attribute
*         "attr::<attribute name>::value": <attribute raw value>, - to filter based on value of a specific attribute
* Furthermore they can be combine into complex queries using Indy wql: indy-sdk/docs/design/011-wallet-query-language/README.md
*
* @interface
*/
export interface IFilter {
  schema_id?: string,
  schema_issuer_did?: string,
  schema_name?: string,
  schema_version?: string,
  issuer_did?: string,
  cred_def_id?: string,
}

export enum ProofState {
  Undefined = 0,
  Verified = 1,
  Invalid = 2
}

export interface IProofPredicate {
  name: string,
  p_type: string,
  p_value: number,
<<<<<<< HEAD
  restrictions?: IFilter[]
=======
  restrictions?: IFilter[],
>>>>>>> a21383cb
}

export interface IRevocationInterval {
  from?: number,
  to?: number
}

/**
 * Class representing a Proof
 */
export class Proof extends VCXBaseWithState<IProofData> {
  /**
   * Builds a generic proof object
   *
   * Example:
   * ```
   * data = {
   *   attrs: [
   *     { name: 'attr1', restrictions: [{ 'issuer_did': 'NcYxiDXkpYi6ov5FcYDi1i' }] },
   *     { name: 'attr2', restrictions: { 'schema_id': 'id' } },
   *     { names: ['attr3', 'attr4'] }],
   *   name: 'Proof',
   *   sourceId: 'testProofSourceId',
   *   revocationInterval: {from: 1, to: 2}
   * }
   * proof1 = await Proof.create(data)
   * ```
   */
  public static async create ({ sourceId, ...createDataRest }: IProofCreateData): Promise<Proof> {
    try {
      const proof = new Proof(sourceId, createDataRest)
      const commandHandle = 0
      await proof._create((cb) => rustAPI().vcx_proof_create(
        commandHandle,
        proof.sourceId,
        JSON.stringify(createDataRest.attrs),
        JSON.stringify(createDataRest.preds),
        JSON.stringify(createDataRest.revocationInterval),
        createDataRest.name,
        cb
      ))
      return proof
    } catch (err) {
      throw new VCXInternalError(err)
    }
  }

/**
 * Builds a Proof object with defined attributes.
 *
 * Attributes are provided by a previous call to the serialize function.
 * ```
 * data = {
 *   attrs: [
 *     { name: 'attr1' },
 *     { name: 'attr2' }],
 *   name: 'Proof',
 *   sourceId: 'testProofSourceId'
 * }
 * proof1 = await Proof.create(data)
 * data1 = await Proof.serialize()
 * await Proof.deserialize(data1)
 * ```
 */
  public static async deserialize (proofData: ISerializedData<IProofData>) {
    try {
      const { data: { requested_attrs, requested_predicates, name } } = proofData
      const attrs = JSON.parse(requested_attrs)
      const preds = JSON.parse(requested_predicates)
      const constructorParams: IProofConstructorData = {
        attrs,
        preds,
        name
      }
      const proof = await super._deserialize(Proof, proofData, constructorParams)
      return proof
    } catch (err) {
      throw new VCXInternalError(err)
    }
  }

  protected _releaseFn = rustAPI().vcx_proof_release
  protected _updateStFn = rustAPI().vcx_proof_update_state
  protected _updateStWithMessageFn = rustAPI(). vcx_proof_update_state_with_message
  protected _getStFn = rustAPI().vcx_proof_get_state
  protected _serializeFn = rustAPI().vcx_proof_serialize
  protected _deserializeFn = rustAPI().vcx_proof_deserialize
  private _requestedAttributes: IProofAttr[]
  private _requestedPredicates: IProofPredicate[]
  private _name: string
  private _proofState: ProofState | null = null

  constructor (sourceId: string, { attrs, preds, name }: IProofConstructorData) {
    super(sourceId)
    this._requestedAttributes = attrs
    this._requestedPredicates = preds
    this._name = name
  }

  /**
   * Sends a proof request to pairwise connection.
   *
   * Example
   * ```
   * data = {
   *   attrs: [
   *     { name: 'attr1' },
   *     { name: 'attr2' }],
   *   name: 'Proof',
   *   sourceId: 'testProofSourceId'
   * }
   * proof = await Proof.create(data)
   * await proof.requestProof(connection)
   * ```
   */
  public async requestProof (connection: Connection): Promise<void> {
    try {
      await createFFICallbackPromise<void>(
          (resolve, reject, cb) => {
            const rc = rustAPI().vcx_proof_send_request(0, this.handle, connection.handle, cb)
            if (rc) {
              reject(rc)
            }
          },
          (resolve, reject) => ffi.Callback(
            'void',
            ['uint32', 'uint32'],
            (xcommandHandle: number, err: number) => {
              if (err) {
                reject(err)
                return
              }
              resolve()
            })
        )
    } catch (err) {
      throw new VCXInternalError(err)
    }
  }
  /**
   * Generates the proof request message for sending.
   *
   * Example:
   * ```
   * data = {
   *   attrs: [
   *     { name: 'attr1' },
   *     { name: 'attr2' }],
   *   name: 'Proof',
   *   sourceId: 'testProofSourceId'
   * }
   * proof = await Proof.create(data)
   * await proof.getProofRequestMessage()
   * ```
   */
  public async getProofRequestMessage (): Promise<string> {
    try {
      return await createFFICallbackPromise<string>(
          (resolve, reject, cb) => {
            const rc = rustAPI().vcx_proof_get_request_msg(0, this.handle, cb)
            if (rc) {
              reject(rc)
            }
          },
          (resolve, reject) => ffi.Callback(
            'void',
            ['uint32', 'uint32', 'string'],
            (xHandle: number, err: number, message: string) => {
              if (err) {
                reject(err)
                return
              }
              if (!message) {
                reject(`proof ${this.sourceId} returned empty string`)
                return
              }
              resolve(message)
            })
        )
    } catch (err) {
      throw new VCXInternalError(err)
    }
  }
  /**
   * Returns the requested proof if available
   *
   * Example
   * ```
   * data = {
   *   attrs: [
   *     { name: 'attr1' },
   *     { name: 'attr2' }],
   *   name: 'Proof',
   *   sourceId: 'testProofSourceId'
   * }
   * proof = await Proof.create(data)
   * await proof.requestProof(connection)
   * proofData = await proof.getProof(connection)
   * assert.equal(proofData.proofState, ProofState.Verified)
   * ```
   */
  public async getProof (connection: Connection): Promise<IProofResponses> {
    try {
      const proofRes = await createFFICallbackPromise<{ proofState: ProofState, proofData: string}>(
          (resolve, reject, cb) => {
            const rc = rustAPI().vcx_get_proof(0, this.handle, connection.handle, cb)
            if (rc) {
              reject(rc)
            }
          },
          (resolve, reject) => ffi.Callback(
            'void',
            ['uint32', 'uint32', 'uint32', 'string'],
            (xcommandHandle: number, err: number, proofState: ProofState, proofData: string) => {
              if (err) {
                reject(err)
                return
              }
              resolve({ proofState, proofData })
            })
        )
      this._proofState = proofRes.proofState
      return { proof: proofRes.proofData, proofState: proofRes.proofState }
    } catch (err) {
      throw new VCXInternalError(err)
    }
  }
  /**
   * Get the state of the proof
   *
   * Example
   * ```
   * data = {
   *   attrs: [
   *     { name: 'attr1' },
   *     { name: 'attr2' }],
   *   name: 'Proof',
   *   sourceId: 'testProofSourceId'
   * }
   * proof = await Proof.create(data)
   * await proof.requestProof(connection)
   * assert.equal(await proof.getState(), StateType.OfferSent)
   * ```
   */
  get proofState (): ProofState | null {
    return this._proofState
  }
  /**
   * Get the attributes of the proof
   *
   * Example
   * ```
   * data = {
   *   attrs: [
   *     { name: 'attr1' },
   *     { name: 'attr2' }],
   *   name: 'Proof',
   *   sourceId: 'testProofSourceId'
   * }
   * proof = await Proof.create(data)
   * await proof.requestProof(connection)
   * assert.equal(await proof.getState(), StateType.OfferSent)
   * proofData = await proof.getProof(connection)
   * await proof.updateState()
   * assert.equal(await proof.requestedAttributes(), data.attrs)
   * ```
   */
  get requestedAttributes () {
    return this._requestedAttributes
  }

  get requestedPredicates () {
    return this._requestedPredicates
  }

  /**
   * Get the name of the proof
   *
   * Example
   * ```
   * data = {
   *   attrs: [
   *     { name: 'attr1' },
   *     { name: 'attr2' }],
   *   name: 'Proof',
   *   sourceId: 'testProofSourceId'
   * }
   * proof = await Proof.create(data)
   * await proof.requestProof(connection)
   * assert.equal(await proof.getState(), StateType.OfferSent)
   * proofData = await proof.getProof(connection)
   * await proof.updateState()
   * assert.equal(await proof.name(), data.name)
   * ```
   */
  get name () {
    return this._name
  }
}<|MERGE_RESOLUTION|>--- conflicted
+++ resolved
@@ -179,11 +179,7 @@
   name: string,
   p_type: string,
   p_value: number,
-<<<<<<< HEAD
-  restrictions?: IFilter[]
-=======
   restrictions?: IFilter[],
->>>>>>> a21383cb
 }
 
 export interface IRevocationInterval {
