--- conflicted
+++ resolved
@@ -12,11 +12,7 @@
 const url = require('url')
 const isPortReachable = require('is-port-reachable')
 const { runScript } = require('./script-comon')
-<<<<<<< HEAD
-const { vcxUpdateWebhookUrl } = require('./../dist/src/api/utils')
-=======
 const assert = require('assert')
->>>>>>> 5c91107c
 
 const utime = Math.floor(new Date() / 1000)
 const optionalWebhook = 'http://localhost:7209/notifications/faber'
@@ -210,21 +206,11 @@
   await vcxProof.requestProof(connectionToAlice)
 
   logger.info('#21 Poll agency and wait for alice to provide proof')
-<<<<<<< HEAD
-  let proofState = await proof.getState()
-  const revokedState = options.revocation ? StateType.None : StateType.Revoked
-  while (proofState !== StateType.Accepted) {
-    if (proofState === revokedState) {
-      logger.info('Alice failed to provide proof, credential revoked')
-      process.exit(0)
-    }
-=======
   let proofProtocolState = await vcxProof.getState()
   logger.info(`vcxProof = ${JSON.stringify(vcxProof)}`)
   logger.info(`proofState = ${proofProtocolState}`)
   while (proofProtocolState !== StateType.Accepted) {
     // even if revoked credential was used, vcxProof.getState() should in final state return StateType.Accepted
->>>>>>> 5c91107c
     await sleepPromise(2000)
     await vcxProof.updateState()
     proofProtocolState = await vcxProof.getState()
@@ -246,12 +232,8 @@
     logger.warn('Proof verification failed, credential has been revoked.')
     assert(options.revocation === true)
   } else {
-<<<<<<< HEAD
-    logger.info('Proof verification failed, credential revoked')
-=======
     logger.error(`Unexpected proof state '${proofState}'.`)
     process.exit(-1)
->>>>>>> 5c91107c
   }
   logger.info(`Serialized proof ${JSON.stringify(await vcxProof.serialize())}`)
   process.exit(0)
