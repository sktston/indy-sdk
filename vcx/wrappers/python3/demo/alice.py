import asyncio
import json
from ctypes import cdll
from time import sleep

from demo_utils import file_ext
from vcx.api.connection import Connection
from vcx.api.credential import Credential
from vcx.api.disclosed_proof import DisclosedProof
from vcx.api.utils import vcx_agent_provision
from vcx.api.vcx_init import vcx_init_with_config
from vcx.state import State
from vc_auth_oidc.alice_vc_auth import handle_challenge


# logging.basicConfig(level=logging.DEBUG) uncomment to get logs

provisionConfig = {
    'agency_url': 'http://localhost:8080',
    'agency_did': 'VsKV7grR1BUE29mG2Fm2kX',
    'agency_verkey': 'Hezce2UWMZ3wUhVkh2LfKSs8nDzWwzs2Win7EzNN3YaR',
    'wallet_name': 'alice_wallet',
    'wallet_key': '123',
    'payment_method': 'null',
    'enterprise_seed': '000000000000000000000000Trustee1',
    'protocol_type': '2.0',
    'communication_method': 'aries',
<<<<<<< HEAD
    'use_latest_protocols': True,
=======
    'use_latest_protocols': 'True'
>>>>>>> b7299b61
}


async def main():
    payment_plugin = cdll.LoadLibrary('libnullpay' + file_ext())
    payment_plugin.nullpay_init()

    print("#7 Provision an agent and wallet, get back configuration details")
    config = await vcx_agent_provision(json.dumps(provisionConfig))
    config = json.loads(config)
    # Set some additional configuration options specific to alice
    config['institution_name'] = 'alice'
    config['institution_logo_url'] = 'http://robohash.org/456'
    config['genesis_path'] = 'docker.txn'
<<<<<<< HEAD
    config['payment_method'] = 'null'
    config['protocol_type'] = '2.0'
    config['communication_method'] = 'aries'
    config['use_latest_protocols'] = 'true'
=======
    config['use_latest_protocols'] = 'True'
    config['communication_method'] = 'aries'
>>>>>>> b7299b61

    config = json.dumps(config)

    print('Alice config:\n  ' + config)

    print("#8 Initialize libvcx with new configuration")
    await vcx_init_with_config(config)

    connection_to_faber = None

    while True:
        answer = input(
            "Would you like to do? \n "
            "0 - establish connection \n "
            "1 - check for credential offer \n "
            "2 - check for proof request \n "
            "3 - pass vc_auth_oidc-challenge \n "
            "else finish \n") \
            .lower().strip()
        if answer == '0':
            print("#9 Input faber.py invitation details")
            details = input('invite details: ')

            print("#10 Convert to valid json and string and create a connection to faber")
            jdetails = json.loads(details)
            connection_to_faber = await Connection.create_with_details('faber', json.dumps(jdetails))
            await connection_to_faber.connect('{"use_public_did": true}')
            connection_state = await connection_to_faber.update_state()
            while connection_state != State.Accepted:
                sleep(2)
                await connection_to_faber.update_state()
                connection_state = await connection_to_faber.get_state()

            print("Connection is established")
        elif answer == '1':
            print("Check agency for a credential offer")
            offers = await Credential.get_offers(connection_to_faber)
            await accept_offer(connection_to_faber, offers)
        elif answer == '2':
            print("Check agency for a proof request")
            requests = await DisclosedProof.get_requests(connection_to_faber)
            await create_proof(connection_to_faber, requests[0])
        elif answer == '3':
            request = await handle_challenge()
            await create_proof(None, request)
        else:
            break

    print("Finished")


async def accept_offer(connection_to_faber, offers):
    # Create a credential object from the credential offer
    credential = await Credential.create('credential', offers[0])

    print("#15 After receiving credential offer, send credential request")
    await credential.send_request(connection_to_faber, 0)

    print("#16 Poll agency and accept credential offer from faber")
    credential_state = await credential.get_state()
    while credential_state != State.Accepted:
        sleep(2)
        await credential.update_state()
        credential_state = await credential.get_state()


async def create_proof(connection_to_faber, request):
    print("#23 Create a Disclosed proof object from proof request")
    proof = await DisclosedProof.create('proof', request)

    print("#24 Query for credentials in the wallet that satisfy the proof request")
    credentials = await proof.get_creds()

    # Use the first available credentials to satisfy the proof request
    for attr in credentials['attrs']:
        credentials['attrs'][attr] = {
            'credential': credentials['attrs'][attr][0]
        }

    print("#25 Generate the proof")
    await proof.generate_proof(credentials, {})

    print("#26 Send the proof")
    await proof.send_proof(connection_to_faber)

    proof_state = await proof.get_state()
    while proof_state != State.Accepted:
        sleep(2)
        await proof.update_state()
        proof_state = await proof.get_state()

    print("proof is verified!!")


if __name__ == '__main__':
    loop = asyncio.get_event_loop()
    loop.run_until_complete(main())
    sleep(1)<|MERGE_RESOLUTION|>--- conflicted
+++ resolved
@@ -25,11 +25,7 @@
     'enterprise_seed': '000000000000000000000000Trustee1',
     'protocol_type': '2.0',
     'communication_method': 'aries',
-<<<<<<< HEAD
     'use_latest_protocols': True,
-=======
-    'use_latest_protocols': 'True'
->>>>>>> b7299b61
 }
 
 
@@ -44,15 +40,10 @@
     config['institution_name'] = 'alice'
     config['institution_logo_url'] = 'http://robohash.org/456'
     config['genesis_path'] = 'docker.txn'
-<<<<<<< HEAD
     config['payment_method'] = 'null'
     config['protocol_type'] = '2.0'
     config['communication_method'] = 'aries'
     config['use_latest_protocols'] = 'true'
-=======
-    config['use_latest_protocols'] = 'True'
-    config['communication_method'] = 'aries'
->>>>>>> b7299b61
 
     config = json.dumps(config)
 
