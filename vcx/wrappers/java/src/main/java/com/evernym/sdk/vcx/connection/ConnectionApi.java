package com.evernym.sdk.vcx.connection;

/**
 * Created by abdussami on 05/06/18.
 */


import com.evernym.sdk.vcx.LibVcx;
import com.evernym.sdk.vcx.ParamGuard;
import com.evernym.sdk.vcx.VcxException;
import com.evernym.sdk.vcx.VcxJava;
import com.sun.jna.Callback;

import org.slf4j.Logger;
import org.slf4j.LoggerFactory;

import java.util.concurrent.CompletableFuture;

/**
 * Created by abdussami on 03/06/18.
 */

public class ConnectionApi extends VcxJava.API {

    private static final Logger logger = LoggerFactory.getLogger("ConnectionApi");

    private static Callback vcxConnectionCreateCB = new Callback() {
        // TODO: This callback and jna definition needs to be fixed for this API
        // it should accept connection handle as well
        @SuppressWarnings({"unused", "unchecked"})
        public void callback(int commandHandle, int err, int connectionHandle) {
            logger.debug("callback() called with: commandHandle = [" + commandHandle + "], err = [" + err + "], connectionHandle = [" + connectionHandle + "]");
            CompletableFuture<Integer> future = (CompletableFuture<Integer>) removeFuture(commandHandle);
            if (!checkCallback(future, err)) return;
            Integer result = connectionHandle;
            future.complete(result);
        }
    };

    public static CompletableFuture<Integer> vcxConnectionCreate(String sourceId) throws VcxException {
        ParamGuard.notNullOrWhiteSpace(sourceId, "sourceId");
        logger.debug("vcxConnectionCreate() called with: sourceId = [ {} ]",sourceId);
        CompletableFuture<Integer> future = new CompletableFuture<>();
        int commandHandle = addFuture(future);

        int result = LibVcx.api.vcx_connection_create(
                commandHandle,
                sourceId,
                vcxConnectionCreateCB
        );
        checkResult(result);
        return future;
    }

    private static Callback vcxUpdateStateCB = new Callback() {
        @SuppressWarnings({"unused", "unchecked"})
        public void callback(int commandHandle, int err, int s) {
            logger.debug("callback() called with: commandHandle = [" + commandHandle + "], err = [" + err + "], s = [" + s + "]");
            CompletableFuture<Integer> future = (CompletableFuture<Integer>) removeFuture(commandHandle);
            if (!checkCallback(future, err)) return;
            Integer result = s;
            future.complete(result);
        }
    };

    public static CompletableFuture<Integer> vcxConnectionUpdateState(int connectionHandle) throws VcxException {
        logger.debug("vcxConnectionUpdateState() called with: connectionHandle = [" + connectionHandle + "]");
        CompletableFuture<Integer> future = new CompletableFuture<>();
        int commandHandle = addFuture(future);

        int result = LibVcx.api.vcx_connection_update_state(
                commandHandle,
                connectionHandle,
                vcxUpdateStateCB
        );
        checkResult(result);
        return future;
    }

    public static CompletableFuture<Integer> vcxConnectionUpdateStateWithMessage(int connectionHandle, String message) throws VcxException {
        logger.debug("vcxConnectionUpdateState() called with: connectionHandle = [" + connectionHandle + "]");
        CompletableFuture<Integer> future = new CompletableFuture<>();
        int commandHandle = addFuture(future);

        int result = LibVcx.api.vcx_connection_update_state_with_message(
                commandHandle,
                connectionHandle,
                message,
                vcxUpdateStateCB
        );
        checkResult(result);
        return future;
    }

    private static Callback vcxCreateConnectionWithInviteCB = new Callback() {
        @SuppressWarnings({"unused", "unchecked"})
        public void callback(int commandHandle, int err, int connectionHandle) {
            logger.debug("callback() called with: commandHandle = [" + commandHandle + "], err = [" + err + "], connectionHandle = [" + connectionHandle + "]");
            CompletableFuture<Integer> future = (CompletableFuture<Integer>) removeFuture(commandHandle);
            if (!checkCallback(future, err)) return;
            // TODO complete with exception if we find error
//            if (err != 0) {
//                future.completeExceptionally();
//            } else {
//
//            }
            Integer result = connectionHandle;
            future.complete(result);
        }
    };

    public static CompletableFuture<Integer> vcxCreateConnectionWithInvite(String invitationId, String inviteDetails) throws VcxException {
        ParamGuard.notNullOrWhiteSpace(invitationId, "invitationId");
        ParamGuard.notNullOrWhiteSpace(inviteDetails, "inviteDetails");
        logger.debug("vcxCreateConnectionWithInvite() called with: invitationId = [" + invitationId + "], inviteDetails = [" + inviteDetails + "]");
        CompletableFuture<Integer> future = new CompletableFuture<>();
        int commandHandle = addFuture(future);

        int result = LibVcx.api.vcx_connection_create_with_invite(
                commandHandle,
                invitationId,
                inviteDetails,
                vcxCreateConnectionWithInviteCB
        );
        checkResult(result);
        return future;
    }

    private static Callback vcxConnectionConnectCB = new Callback() {
        @SuppressWarnings({"unused", "unchecked"})
        public void callback(int commandHandle, int err, String inviteDetails) {
            logger.debug("callback() called with: commandHandle = [" + commandHandle + "], err = [" + err + "], inviteDetails = [" + inviteDetails + "]");
            CompletableFuture<String> future = (CompletableFuture<String>) removeFuture(commandHandle);
            if (!checkCallback(future, err)) return;
            // TODO complete with exception if we find error
//            if (err != 0) {
//                future.completeExceptionally();
//            } else {
//
//            }
            String result = inviteDetails;
            future.complete(result);
        }
    };

    @Deprecated
    public static CompletableFuture<String> vcxAcceptInvitation(int connectionHandle, String connectionType) throws VcxException {
        ParamGuard.notNull(connectionHandle, "connectionHandle");
        ParamGuard.notNullOrWhiteSpace(connectionType, "connectionType");
        return vcxConnectionConnect(connectionHandle,connectionType);
    }

    public static CompletableFuture<String> vcxConnectionConnect(int connectionHandle, String connectionType) throws VcxException {
        ParamGuard.notNull(connectionHandle, "connectionHandle");
        ParamGuard.notNullOrWhiteSpace(connectionType, "connectionType");
        logger.debug("vcxAcceptInvitation() called with: connectionHandle = [" + connectionHandle + "], connectionType = [" + connectionType + "]");
        CompletableFuture<String> future = new CompletableFuture<>();
        int commandHandle = addFuture(future);

        int result = LibVcx.api.vcx_connection_connect(
                commandHandle,
                connectionHandle,
                connectionType,
                vcxConnectionConnectCB
        );
        checkResult(result);
        return future;
    }

    private static Callback vcxConnectionSerializeCB = new Callback() {
        @SuppressWarnings({"unused", "unchecked"})
        public void callback(int commandHandle, int err, String serializedData) {
            logger.debug("callback() called with: commandHandle = [" + commandHandle + "], err = [" + err + "], serializedData = [" + serializedData + "]");
            CompletableFuture<String> future = (CompletableFuture<String>) removeFuture(commandHandle);
            if (!checkCallback(future, err)) return;
            // TODO complete with exception if we find error
//            if (err != 0) {
//                future.completeExceptionally();
//            } else {
//
//            }
            future.complete(serializedData);
        }
    };

    public static CompletableFuture<String> connectionSerialize(int connectionHandle) throws VcxException {
        ParamGuard.notNull(connectionHandle, "connectionHandle");
        logger.debug("connectionSerialize() called with: connectionHandle = [" + connectionHandle + "]");
        CompletableFuture<String> future = new CompletableFuture<>();
        int commandHandle = addFuture(future);

        int result = LibVcx.api.vcx_connection_serialize(
                commandHandle,
                connectionHandle,
                vcxConnectionSerializeCB
        );
        checkResult(result);
        return future;
    }

    private static Callback vcxConnectionDeserializeCB = new Callback() {
        @SuppressWarnings({"unused", "unchecked"})
        public void callback(int commandHandle, int err, int connectionHandle) {
            logger.debug("callback() called with: commandHandle = [" + commandHandle + "], err = [" + err + "], connectionHandle = [" + connectionHandle + "]");
            CompletableFuture<Integer> future = (CompletableFuture<Integer>) removeFuture(commandHandle);
            if (!checkCallback(future, err)) return;
            // TODO complete with exception if we find error
//            if (err != 0) {
//                future.completeExceptionally();
//            } else {
//
//            }
            future.complete(connectionHandle);
        }
    };

    public static CompletableFuture<Integer> connectionDeserialize(String connectionData) throws VcxException {
        ParamGuard.notNull(connectionData, "connectionData");
        logger.debug("connectionDeserialize() called with: connectionData = [" + connectionData + "]");
        CompletableFuture<Integer> future = new CompletableFuture<>();
        int commandHandle = addFuture(future);

        int result = LibVcx.api.vcx_connection_deserialize(
                commandHandle,
                connectionData,
                vcxConnectionDeserializeCB
        );
        checkResult(result);
        return future;
    }


    private static Callback vcxConnectionDeleteCB = new Callback() {
        @SuppressWarnings({"unused", "unchecked"})
        public void callback(int commandHandle, int err) {
            logger.debug("callback() called with: commandHandle = [" + commandHandle + "], err = [" + err + "]");
            CompletableFuture<Integer> future = (CompletableFuture<Integer>) removeFuture(commandHandle);
            if (!checkCallback(future, err)) return;
            future.complete(0);
        }
    };

    public static CompletableFuture<Integer> deleteConnection(int connectionHandle) throws VcxException {
        logger.debug("deleteConnection() called with: connectionHandle = [" + connectionHandle + "]");
        CompletableFuture<Integer> future = new CompletableFuture<>();
        int commandHandle = addFuture(future);

        int result = LibVcx.api.vcx_connection_delete_connection(commandHandle, connectionHandle, vcxConnectionDeleteCB);
        checkResult(result);
        return future;
    }

    private static Callback vcxConnectionInviteDetailsCB = new Callback() {
        @SuppressWarnings({"unused", "unchecked"})
        public void callback(int commandHandle, int err, String details) {
            logger.debug("callback() called with: commandHandle = [" + commandHandle + "], err = [" + err + "], details = [" + details + "]");
            CompletableFuture<String> future = (CompletableFuture<String>) removeFuture(commandHandle);
            if (!checkCallback(future, err)) return;
            future.complete(details);
        }
    };

    public static CompletableFuture<String> connectionInviteDetails(int connectionHandle, int abbreviated) throws VcxException {
        logger.debug("connectionInviteDetails() called with: connectionHandle = [" + connectionHandle + "], abbreviated = [" + abbreviated + "]");
        CompletableFuture<String> future = new CompletableFuture<>();
        int commandHandle = addFuture(future);
        int result = LibVcx.api.vcx_connection_invite_details(commandHandle, connectionHandle, abbreviated, vcxConnectionInviteDetailsCB);
        checkResult(result);
        return future;
    }


    public static int connectionRelease(int handle) throws VcxException {
        logger.debug("connectionRelease() called with: handle = [" + handle + "]");
        ParamGuard.notNull(handle, "handle");
        int result = LibVcx.api.vcx_connection_release(handle);
        checkResult(result);

        return result;
    }

    private static Callback vcxConnectionGetStateCB = new Callback() {
        @SuppressWarnings({"unused", "unchecked"})
        public void callback(int commandHandle, int err, int state) {
            logger.debug("callback() called with: commandHandle = [" + commandHandle + "], err = [" + err + "], state = [" + state + "]");
            CompletableFuture<Integer> future = (CompletableFuture<Integer>) removeFuture(commandHandle);
            if (!checkCallback(future, err)) return;
            future.complete(state);
        }
    };

    public static CompletableFuture<Integer> connectionGetState(int connnectionHandle) throws VcxException {
        logger.debug("connectionGetState() called with: connnectionHandle = [" + connnectionHandle + "]");
        CompletableFuture<Integer> future = new CompletableFuture<>();
        int commandHandle = addFuture(future);
        int result = LibVcx.api.vcx_connection_get_state(commandHandle, connnectionHandle, vcxConnectionGetStateCB);
        checkResult(result);
        return future;
    }

    private static Callback voidCb = new Callback() {
        @SuppressWarnings({"unused", "unchecked"})
        public void callback(int commandHandle, int err) {
            logger.debug("callback() called with: commandHandle = [" + commandHandle + "], err = [" + err + "]");
            CompletableFuture<Void> future = (CompletableFuture<Void>) removeFuture(commandHandle);
            if (!checkCallback(future, err)) return;
            Void result = null;
            future.complete(result);
        }
    };

<<<<<<< HEAD
    public static CompletableFuture<Void> sendDiscoveryFeatures(
            int connectionHandle,
            String query,
            String comment
    ) throws VcxException {
        logger.debug("sendDiscoveryFeatures() called with: connectionHandle = [" + connectionHandle + "], query = [" + query + "], comment = [" + comment + "]");
        CompletableFuture<Void> future = new CompletableFuture<>();
        int commandHandle = addFuture(future);

        int result = LibVcx.api.vcx_connection_send_discovery_features(commandHandle, connectionHandle, query, comment, voidCb);
=======
    public static CompletableFuture<Void> connectionSendPing(
            int connectionHandle,
            String comment
    ) throws VcxException {
        logger.debug("sendPing() called with: connectionHandle = [" + connectionHandle + "], comment = [" + comment + "]");
        CompletableFuture<Void> future = new CompletableFuture<>();
        int commandHandle = addFuture(future);

        int result = LibVcx.api.vcx_connection_send_ping(commandHandle, connectionHandle, comment, voidCb);
>>>>>>> 61e7e655
        checkResult(result);

        return future;
    }
}<|MERGE_RESOLUTION|>--- conflicted
+++ resolved
@@ -22,317 +22,319 @@
 
 public class ConnectionApi extends VcxJava.API {
 
-    private static final Logger logger = LoggerFactory.getLogger("ConnectionApi");
-
-    private static Callback vcxConnectionCreateCB = new Callback() {
-        // TODO: This callback and jna definition needs to be fixed for this API
-        // it should accept connection handle as well
-        @SuppressWarnings({"unused", "unchecked"})
-        public void callback(int commandHandle, int err, int connectionHandle) {
-            logger.debug("callback() called with: commandHandle = [" + commandHandle + "], err = [" + err + "], connectionHandle = [" + connectionHandle + "]");
-            CompletableFuture<Integer> future = (CompletableFuture<Integer>) removeFuture(commandHandle);
-            if (!checkCallback(future, err)) return;
-            Integer result = connectionHandle;
-            future.complete(result);
-        }
-    };
-
-    public static CompletableFuture<Integer> vcxConnectionCreate(String sourceId) throws VcxException {
-        ParamGuard.notNullOrWhiteSpace(sourceId, "sourceId");
-        logger.debug("vcxConnectionCreate() called with: sourceId = [ {} ]",sourceId);
-        CompletableFuture<Integer> future = new CompletableFuture<>();
-        int commandHandle = addFuture(future);
-
-        int result = LibVcx.api.vcx_connection_create(
-                commandHandle,
-                sourceId,
-                vcxConnectionCreateCB
-        );
-        checkResult(result);
-        return future;
-    }
-
-    private static Callback vcxUpdateStateCB = new Callback() {
-        @SuppressWarnings({"unused", "unchecked"})
-        public void callback(int commandHandle, int err, int s) {
-            logger.debug("callback() called with: commandHandle = [" + commandHandle + "], err = [" + err + "], s = [" + s + "]");
-            CompletableFuture<Integer> future = (CompletableFuture<Integer>) removeFuture(commandHandle);
-            if (!checkCallback(future, err)) return;
-            Integer result = s;
-            future.complete(result);
-        }
-    };
-
-    public static CompletableFuture<Integer> vcxConnectionUpdateState(int connectionHandle) throws VcxException {
-        logger.debug("vcxConnectionUpdateState() called with: connectionHandle = [" + connectionHandle + "]");
-        CompletableFuture<Integer> future = new CompletableFuture<>();
-        int commandHandle = addFuture(future);
-
-        int result = LibVcx.api.vcx_connection_update_state(
-                commandHandle,
-                connectionHandle,
-                vcxUpdateStateCB
-        );
-        checkResult(result);
-        return future;
-    }
-
-    public static CompletableFuture<Integer> vcxConnectionUpdateStateWithMessage(int connectionHandle, String message) throws VcxException {
-        logger.debug("vcxConnectionUpdateState() called with: connectionHandle = [" + connectionHandle + "]");
-        CompletableFuture<Integer> future = new CompletableFuture<>();
-        int commandHandle = addFuture(future);
-
-        int result = LibVcx.api.vcx_connection_update_state_with_message(
-                commandHandle,
-                connectionHandle,
-                message,
-                vcxUpdateStateCB
-        );
-        checkResult(result);
-        return future;
-    }
-
-    private static Callback vcxCreateConnectionWithInviteCB = new Callback() {
-        @SuppressWarnings({"unused", "unchecked"})
-        public void callback(int commandHandle, int err, int connectionHandle) {
-            logger.debug("callback() called with: commandHandle = [" + commandHandle + "], err = [" + err + "], connectionHandle = [" + connectionHandle + "]");
-            CompletableFuture<Integer> future = (CompletableFuture<Integer>) removeFuture(commandHandle);
-            if (!checkCallback(future, err)) return;
-            // TODO complete with exception if we find error
+	private static final Logger logger = LoggerFactory.getLogger("ConnectionApi");
+
+	private static Callback vcxConnectionCreateCB = new Callback() {
+		// TODO: This callback and jna definition needs to be fixed for this API
+		// it should accept connection handle as well
+		@SuppressWarnings({"unused", "unchecked"})
+		public void callback(int commandHandle, int err, int connectionHandle) {
+			logger.debug("callback() called with: commandHandle = [" + commandHandle + "], err = [" + err + "], connectionHandle = [" + connectionHandle + "]");
+			CompletableFuture<Integer> future = (CompletableFuture<Integer>) removeFuture(commandHandle);
+			if (! checkCallback(future, err)) return;
+			Integer result = connectionHandle;
+			future.complete(result);
+		}
+	};
+
+	public static CompletableFuture<Integer> vcxConnectionCreate(String sourceId) throws VcxException {
+		ParamGuard.notNullOrWhiteSpace(sourceId, "sourceId");
+		logger.debug("vcxConnectionCreate() called with: sourceId = [ {} ]", sourceId);
+		CompletableFuture<Integer> future = new CompletableFuture<>();
+		int commandHandle = addFuture(future);
+
+		int result = LibVcx.api.vcx_connection_create(
+				commandHandle,
+				sourceId,
+				vcxConnectionCreateCB
+		);
+		checkResult(result);
+		return future;
+	}
+
+	private static Callback vcxUpdateStateCB = new Callback() {
+		@SuppressWarnings({"unused", "unchecked"})
+		public void callback(int commandHandle, int err, int s) {
+			logger.debug("callback() called with: commandHandle = [" + commandHandle + "], err = [" + err + "], s = [" + s + "]");
+			CompletableFuture<Integer> future = (CompletableFuture<Integer>) removeFuture(commandHandle);
+			if (! checkCallback(future, err)) return;
+			Integer result = s;
+			future.complete(result);
+		}
+	};
+
+	public static CompletableFuture<Integer> vcxConnectionUpdateState(int connectionHandle) throws VcxException {
+		logger.debug("vcxConnectionUpdateState() called with: connectionHandle = [" + connectionHandle + "]");
+		CompletableFuture<Integer> future = new CompletableFuture<>();
+		int commandHandle = addFuture(future);
+
+		int result = LibVcx.api.vcx_connection_update_state(
+				commandHandle,
+				connectionHandle,
+				vcxUpdateStateCB
+		);
+		checkResult(result);
+		return future;
+	}
+
+	public static CompletableFuture<Integer> vcxConnectionUpdateStateWithMessage(int connectionHandle, String message) throws VcxException {
+		logger.debug("vcxConnectionUpdateState() called with: connectionHandle = [" + connectionHandle + "]");
+		CompletableFuture<Integer> future = new CompletableFuture<>();
+		int commandHandle = addFuture(future);
+
+		int result = LibVcx.api.vcx_connection_update_state_with_message(
+				commandHandle,
+				connectionHandle,
+				message,
+				vcxUpdateStateCB
+		);
+		checkResult(result);
+		return future;
+	}
+
+	private static Callback vcxCreateConnectionWithInviteCB = new Callback() {
+		@SuppressWarnings({"unused", "unchecked"})
+		public void callback(int commandHandle, int err, int connectionHandle) {
+			logger.debug("callback() called with: commandHandle = [" + commandHandle + "], err = [" + err + "], connectionHandle = [" + connectionHandle + "]");
+			CompletableFuture<Integer> future = (CompletableFuture<Integer>) removeFuture(commandHandle);
+			if (! checkCallback(future, err)) return;
+			// TODO complete with exception if we find error
 //            if (err != 0) {
 //                future.completeExceptionally();
 //            } else {
 //
 //            }
-            Integer result = connectionHandle;
-            future.complete(result);
-        }
-    };
-
-    public static CompletableFuture<Integer> vcxCreateConnectionWithInvite(String invitationId, String inviteDetails) throws VcxException {
-        ParamGuard.notNullOrWhiteSpace(invitationId, "invitationId");
-        ParamGuard.notNullOrWhiteSpace(inviteDetails, "inviteDetails");
-        logger.debug("vcxCreateConnectionWithInvite() called with: invitationId = [" + invitationId + "], inviteDetails = [" + inviteDetails + "]");
-        CompletableFuture<Integer> future = new CompletableFuture<>();
-        int commandHandle = addFuture(future);
-
-        int result = LibVcx.api.vcx_connection_create_with_invite(
-                commandHandle,
-                invitationId,
-                inviteDetails,
-                vcxCreateConnectionWithInviteCB
-        );
-        checkResult(result);
-        return future;
-    }
-
-    private static Callback vcxConnectionConnectCB = new Callback() {
-        @SuppressWarnings({"unused", "unchecked"})
-        public void callback(int commandHandle, int err, String inviteDetails) {
-            logger.debug("callback() called with: commandHandle = [" + commandHandle + "], err = [" + err + "], inviteDetails = [" + inviteDetails + "]");
-            CompletableFuture<String> future = (CompletableFuture<String>) removeFuture(commandHandle);
-            if (!checkCallback(future, err)) return;
-            // TODO complete with exception if we find error
+			Integer result = connectionHandle;
+			future.complete(result);
+		}
+	};
+
+	public static CompletableFuture<Integer> vcxCreateConnectionWithInvite(String invitationId, String inviteDetails) throws VcxException {
+		ParamGuard.notNullOrWhiteSpace(invitationId, "invitationId");
+		ParamGuard.notNullOrWhiteSpace(inviteDetails, "inviteDetails");
+		logger.debug("vcxCreateConnectionWithInvite() called with: invitationId = [" + invitationId + "], inviteDetails = [" + inviteDetails + "]");
+		CompletableFuture<Integer> future = new CompletableFuture<>();
+		int commandHandle = addFuture(future);
+
+		int result = LibVcx.api.vcx_connection_create_with_invite(
+				commandHandle,
+				invitationId,
+				inviteDetails,
+				vcxCreateConnectionWithInviteCB
+		);
+		checkResult(result);
+		return future;
+	}
+
+	private static Callback vcxConnectionConnectCB = new Callback() {
+		@SuppressWarnings({"unused", "unchecked"})
+		public void callback(int commandHandle, int err, String inviteDetails) {
+			logger.debug("callback() called with: commandHandle = [" + commandHandle + "], err = [" + err + "], inviteDetails = [" + inviteDetails + "]");
+			CompletableFuture<String> future = (CompletableFuture<String>) removeFuture(commandHandle);
+			if (! checkCallback(future, err)) return;
+			// TODO complete with exception if we find error
 //            if (err != 0) {
 //                future.completeExceptionally();
 //            } else {
 //
 //            }
-            String result = inviteDetails;
-            future.complete(result);
-        }
-    };
-
-    @Deprecated
-    public static CompletableFuture<String> vcxAcceptInvitation(int connectionHandle, String connectionType) throws VcxException {
-        ParamGuard.notNull(connectionHandle, "connectionHandle");
-        ParamGuard.notNullOrWhiteSpace(connectionType, "connectionType");
-        return vcxConnectionConnect(connectionHandle,connectionType);
-    }
-
-    public static CompletableFuture<String> vcxConnectionConnect(int connectionHandle, String connectionType) throws VcxException {
-        ParamGuard.notNull(connectionHandle, "connectionHandle");
-        ParamGuard.notNullOrWhiteSpace(connectionType, "connectionType");
-        logger.debug("vcxAcceptInvitation() called with: connectionHandle = [" + connectionHandle + "], connectionType = [" + connectionType + "]");
-        CompletableFuture<String> future = new CompletableFuture<>();
-        int commandHandle = addFuture(future);
-
-        int result = LibVcx.api.vcx_connection_connect(
-                commandHandle,
-                connectionHandle,
-                connectionType,
-                vcxConnectionConnectCB
-        );
-        checkResult(result);
-        return future;
-    }
-
-    private static Callback vcxConnectionSerializeCB = new Callback() {
-        @SuppressWarnings({"unused", "unchecked"})
-        public void callback(int commandHandle, int err, String serializedData) {
-            logger.debug("callback() called with: commandHandle = [" + commandHandle + "], err = [" + err + "], serializedData = [" + serializedData + "]");
-            CompletableFuture<String> future = (CompletableFuture<String>) removeFuture(commandHandle);
-            if (!checkCallback(future, err)) return;
-            // TODO complete with exception if we find error
+			String result = inviteDetails;
+			future.complete(result);
+		}
+	};
+
+	@Deprecated
+	public static CompletableFuture<String> vcxAcceptInvitation(int connectionHandle, String connectionType) throws VcxException {
+		ParamGuard.notNull(connectionHandle, "connectionHandle");
+		ParamGuard.notNullOrWhiteSpace(connectionType, "connectionType");
+		return vcxConnectionConnect(connectionHandle, connectionType);
+	}
+
+	public static CompletableFuture<String> vcxConnectionConnect(int connectionHandle, String connectionType) throws VcxException {
+		ParamGuard.notNull(connectionHandle, "connectionHandle");
+		ParamGuard.notNullOrWhiteSpace(connectionType, "connectionType");
+		logger.debug("vcxAcceptInvitation() called with: connectionHandle = [" + connectionHandle + "], connectionType = [" + connectionType + "]");
+		CompletableFuture<String> future = new CompletableFuture<>();
+		int commandHandle = addFuture(future);
+
+		int result = LibVcx.api.vcx_connection_connect(
+				commandHandle,
+				connectionHandle,
+				connectionType,
+				vcxConnectionConnectCB
+		);
+		checkResult(result);
+		return future;
+	}
+
+	private static Callback vcxConnectionSerializeCB = new Callback() {
+		@SuppressWarnings({"unused", "unchecked"})
+		public void callback(int commandHandle, int err, String serializedData) {
+			logger.debug("callback() called with: commandHandle = [" + commandHandle + "], err = [" + err + "], serializedData = [" + serializedData + "]");
+			CompletableFuture<String> future = (CompletableFuture<String>) removeFuture(commandHandle);
+			if (! checkCallback(future, err)) return;
+			// TODO complete with exception if we find error
 //            if (err != 0) {
 //                future.completeExceptionally();
 //            } else {
 //
 //            }
-            future.complete(serializedData);
-        }
-    };
-
-    public static CompletableFuture<String> connectionSerialize(int connectionHandle) throws VcxException {
-        ParamGuard.notNull(connectionHandle, "connectionHandle");
-        logger.debug("connectionSerialize() called with: connectionHandle = [" + connectionHandle + "]");
-        CompletableFuture<String> future = new CompletableFuture<>();
-        int commandHandle = addFuture(future);
-
-        int result = LibVcx.api.vcx_connection_serialize(
-                commandHandle,
-                connectionHandle,
-                vcxConnectionSerializeCB
-        );
-        checkResult(result);
-        return future;
-    }
-
-    private static Callback vcxConnectionDeserializeCB = new Callback() {
-        @SuppressWarnings({"unused", "unchecked"})
-        public void callback(int commandHandle, int err, int connectionHandle) {
-            logger.debug("callback() called with: commandHandle = [" + commandHandle + "], err = [" + err + "], connectionHandle = [" + connectionHandle + "]");
-            CompletableFuture<Integer> future = (CompletableFuture<Integer>) removeFuture(commandHandle);
-            if (!checkCallback(future, err)) return;
-            // TODO complete with exception if we find error
+			future.complete(serializedData);
+		}
+	};
+
+	public static CompletableFuture<String> connectionSerialize(int connectionHandle) throws VcxException {
+		ParamGuard.notNull(connectionHandle, "connectionHandle");
+		logger.debug("connectionSerialize() called with: connectionHandle = [" + connectionHandle + "]");
+		CompletableFuture<String> future = new CompletableFuture<>();
+		int commandHandle = addFuture(future);
+
+		int result = LibVcx.api.vcx_connection_serialize(
+				commandHandle,
+				connectionHandle,
+				vcxConnectionSerializeCB
+		);
+		checkResult(result);
+		return future;
+	}
+
+	private static Callback vcxConnectionDeserializeCB = new Callback() {
+		@SuppressWarnings({"unused", "unchecked"})
+		public void callback(int commandHandle, int err, int connectionHandle) {
+			logger.debug("callback() called with: commandHandle = [" + commandHandle + "], err = [" + err + "], connectionHandle = [" + connectionHandle + "]");
+			CompletableFuture<Integer> future = (CompletableFuture<Integer>) removeFuture(commandHandle);
+			if (! checkCallback(future, err)) return;
+			// TODO complete with exception if we find error
 //            if (err != 0) {
 //                future.completeExceptionally();
 //            } else {
 //
 //            }
-            future.complete(connectionHandle);
-        }
-    };
-
-    public static CompletableFuture<Integer> connectionDeserialize(String connectionData) throws VcxException {
-        ParamGuard.notNull(connectionData, "connectionData");
-        logger.debug("connectionDeserialize() called with: connectionData = [" + connectionData + "]");
-        CompletableFuture<Integer> future = new CompletableFuture<>();
-        int commandHandle = addFuture(future);
-
-        int result = LibVcx.api.vcx_connection_deserialize(
-                commandHandle,
-                connectionData,
-                vcxConnectionDeserializeCB
-        );
-        checkResult(result);
-        return future;
-    }
-
-
-    private static Callback vcxConnectionDeleteCB = new Callback() {
-        @SuppressWarnings({"unused", "unchecked"})
-        public void callback(int commandHandle, int err) {
-            logger.debug("callback() called with: commandHandle = [" + commandHandle + "], err = [" + err + "]");
-            CompletableFuture<Integer> future = (CompletableFuture<Integer>) removeFuture(commandHandle);
-            if (!checkCallback(future, err)) return;
-            future.complete(0);
-        }
-    };
-
-    public static CompletableFuture<Integer> deleteConnection(int connectionHandle) throws VcxException {
-        logger.debug("deleteConnection() called with: connectionHandle = [" + connectionHandle + "]");
-        CompletableFuture<Integer> future = new CompletableFuture<>();
-        int commandHandle = addFuture(future);
-
-        int result = LibVcx.api.vcx_connection_delete_connection(commandHandle, connectionHandle, vcxConnectionDeleteCB);
-        checkResult(result);
-        return future;
-    }
-
-    private static Callback vcxConnectionInviteDetailsCB = new Callback() {
-        @SuppressWarnings({"unused", "unchecked"})
-        public void callback(int commandHandle, int err, String details) {
-            logger.debug("callback() called with: commandHandle = [" + commandHandle + "], err = [" + err + "], details = [" + details + "]");
-            CompletableFuture<String> future = (CompletableFuture<String>) removeFuture(commandHandle);
-            if (!checkCallback(future, err)) return;
-            future.complete(details);
-        }
-    };
-
-    public static CompletableFuture<String> connectionInviteDetails(int connectionHandle, int abbreviated) throws VcxException {
-        logger.debug("connectionInviteDetails() called with: connectionHandle = [" + connectionHandle + "], abbreviated = [" + abbreviated + "]");
-        CompletableFuture<String> future = new CompletableFuture<>();
-        int commandHandle = addFuture(future);
-        int result = LibVcx.api.vcx_connection_invite_details(commandHandle, connectionHandle, abbreviated, vcxConnectionInviteDetailsCB);
-        checkResult(result);
-        return future;
-    }
-
-
-    public static int connectionRelease(int handle) throws VcxException {
-        logger.debug("connectionRelease() called with: handle = [" + handle + "]");
-        ParamGuard.notNull(handle, "handle");
-        int result = LibVcx.api.vcx_connection_release(handle);
-        checkResult(result);
-
-        return result;
-    }
-
-    private static Callback vcxConnectionGetStateCB = new Callback() {
-        @SuppressWarnings({"unused", "unchecked"})
-        public void callback(int commandHandle, int err, int state) {
-            logger.debug("callback() called with: commandHandle = [" + commandHandle + "], err = [" + err + "], state = [" + state + "]");
-            CompletableFuture<Integer> future = (CompletableFuture<Integer>) removeFuture(commandHandle);
-            if (!checkCallback(future, err)) return;
-            future.complete(state);
-        }
-    };
-
-    public static CompletableFuture<Integer> connectionGetState(int connnectionHandle) throws VcxException {
-        logger.debug("connectionGetState() called with: connnectionHandle = [" + connnectionHandle + "]");
-        CompletableFuture<Integer> future = new CompletableFuture<>();
-        int commandHandle = addFuture(future);
-        int result = LibVcx.api.vcx_connection_get_state(commandHandle, connnectionHandle, vcxConnectionGetStateCB);
-        checkResult(result);
-        return future;
-    }
-
-    private static Callback voidCb = new Callback() {
-        @SuppressWarnings({"unused", "unchecked"})
-        public void callback(int commandHandle, int err) {
-            logger.debug("callback() called with: commandHandle = [" + commandHandle + "], err = [" + err + "]");
-            CompletableFuture<Void> future = (CompletableFuture<Void>) removeFuture(commandHandle);
-            if (!checkCallback(future, err)) return;
-            Void result = null;
-            future.complete(result);
-        }
-    };
-
-<<<<<<< HEAD
-    public static CompletableFuture<Void> sendDiscoveryFeatures(
-            int connectionHandle,
-            String query,
-            String comment
-    ) throws VcxException {
-        logger.debug("sendDiscoveryFeatures() called with: connectionHandle = [" + connectionHandle + "], query = [" + query + "], comment = [" + comment + "]");
-        CompletableFuture<Void> future = new CompletableFuture<>();
-        int commandHandle = addFuture(future);
-
-        int result = LibVcx.api.vcx_connection_send_discovery_features(commandHandle, connectionHandle, query, comment, voidCb);
-=======
-    public static CompletableFuture<Void> connectionSendPing(
-            int connectionHandle,
-            String comment
-    ) throws VcxException {
-        logger.debug("sendPing() called with: connectionHandle = [" + connectionHandle + "], comment = [" + comment + "]");
-        CompletableFuture<Void> future = new CompletableFuture<>();
-        int commandHandle = addFuture(future);
-
-        int result = LibVcx.api.vcx_connection_send_ping(commandHandle, connectionHandle, comment, voidCb);
->>>>>>> 61e7e655
-        checkResult(result);
-
-        return future;
-    }
+			future.complete(connectionHandle);
+		}
+	};
+
+	public static CompletableFuture<Integer> connectionDeserialize(String connectionData) throws VcxException {
+		ParamGuard.notNull(connectionData, "connectionData");
+		logger.debug("connectionDeserialize() called with: connectionData = [" + connectionData + "]");
+		CompletableFuture<Integer> future = new CompletableFuture<>();
+		int commandHandle = addFuture(future);
+
+		int result = LibVcx.api.vcx_connection_deserialize(
+				commandHandle,
+				connectionData,
+				vcxConnectionDeserializeCB
+		);
+		checkResult(result);
+		return future;
+	}
+
+
+	private static Callback vcxConnectionDeleteCB = new Callback() {
+		@SuppressWarnings({"unused", "unchecked"})
+		public void callback(int commandHandle, int err) {
+			logger.debug("callback() called with: commandHandle = [" + commandHandle + "], err = [" + err + "]");
+			CompletableFuture<Integer> future = (CompletableFuture<Integer>) removeFuture(commandHandle);
+			if (! checkCallback(future, err)) return;
+			future.complete(0);
+		}
+	};
+
+	public static CompletableFuture<Integer> deleteConnection(int connectionHandle) throws VcxException {
+		logger.debug("deleteConnection() called with: connectionHandle = [" + connectionHandle + "]");
+		CompletableFuture<Integer> future = new CompletableFuture<>();
+		int commandHandle = addFuture(future);
+
+		int result = LibVcx.api.vcx_connection_delete_connection(commandHandle, connectionHandle, vcxConnectionDeleteCB);
+		checkResult(result);
+		return future;
+	}
+
+	private static Callback vcxConnectionInviteDetailsCB = new Callback() {
+		@SuppressWarnings({"unused", "unchecked"})
+		public void callback(int commandHandle, int err, String details) {
+			logger.debug("callback() called with: commandHandle = [" + commandHandle + "], err = [" + err + "], details = [" + details + "]");
+			CompletableFuture<String> future = (CompletableFuture<String>) removeFuture(commandHandle);
+			if (! checkCallback(future, err)) return;
+			future.complete(details);
+		}
+	};
+
+	public static CompletableFuture<String> connectionInviteDetails(int connectionHandle, int abbreviated) throws VcxException {
+		logger.debug("connectionInviteDetails() called with: connectionHandle = [" + connectionHandle + "], abbreviated = [" + abbreviated + "]");
+		CompletableFuture<String> future = new CompletableFuture<>();
+		int commandHandle = addFuture(future);
+		int result = LibVcx.api.vcx_connection_invite_details(commandHandle, connectionHandle, abbreviated, vcxConnectionInviteDetailsCB);
+		checkResult(result);
+		return future;
+	}
+
+
+	public static int connectionRelease(int handle) throws VcxException {
+		logger.debug("connectionRelease() called with: handle = [" + handle + "]");
+		ParamGuard.notNull(handle, "handle");
+		int result = LibVcx.api.vcx_connection_release(handle);
+		checkResult(result);
+
+		return result;
+	}
+
+	private static Callback vcxConnectionGetStateCB = new Callback() {
+		@SuppressWarnings({"unused", "unchecked"})
+		public void callback(int commandHandle, int err, int state) {
+			logger.debug("callback() called with: commandHandle = [" + commandHandle + "], err = [" + err + "], state = [" + state + "]");
+			CompletableFuture<Integer> future = (CompletableFuture<Integer>) removeFuture(commandHandle);
+			if (! checkCallback(future, err)) return;
+			future.complete(state);
+		}
+	};
+
+	public static CompletableFuture<Integer> connectionGetState(int connnectionHandle) throws VcxException {
+		logger.debug("connectionGetState() called with: connnectionHandle = [" + connnectionHandle + "]");
+		CompletableFuture<Integer> future = new CompletableFuture<>();
+		int commandHandle = addFuture(future);
+		int result = LibVcx.api.vcx_connection_get_state(commandHandle, connnectionHandle, vcxConnectionGetStateCB);
+		checkResult(result);
+		return future;
+	}
+
+	private static Callback voidCb = new Callback() {
+		@SuppressWarnings({"unused", "unchecked"})
+		public void callback(int commandHandle, int err) {
+			logger.debug("callback() called with: commandHandle = [" + commandHandle + "], err = [" + err + "]");
+			CompletableFuture<Void> future = (CompletableFuture<Void>) removeFuture(commandHandle);
+			if (! checkCallback(future, err)) return;
+			Void result = null;
+			future.complete(result);
+		}
+	}
+
+	public static CompletableFuture<Void> connectionSendPing(
+			int connectionHandle,
+			String comment
+	) throws VcxException {
+		logger.debug("sendPing() called with: connectionHandle = [" + connectionHandle + "], comment = [" + comment + "]");
+		CompletableFuture<Void> future = new CompletableFuture<>();
+		int commandHandle = addFuture(future);
+
+		int result = LibVcx.api.vcx_connection_send_ping(commandHandle, connectionHandle, comment, voidCb);
+		checkResult(result);
+
+		return future;
+	}
+
+	public static CompletableFuture<Void> connectionSendDiscoveryFeatures(
+			int connectionHandle,
+			String query,
+			String comment
+	) throws VcxException {
+		logger.debug("connectionSendDiscoveryFeatures() called with: connectionHandle = [" + connectionHandle + "], query = [" + query + "], comment = [" + comment + "]");
+		CompletableFuture<Void> future = new CompletableFuture<>();
+		int commandHandle = addFuture(future);
+
+		int result = LibVcx.api.vcx_connection_send_discovery_features(commandHandle, connectionHandle, query, comment, voidCb);
+		checkResult(result);
+
+		return future;
+	}
 }