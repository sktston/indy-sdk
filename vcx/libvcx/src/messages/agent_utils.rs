--- conflicted
+++ resolved
@@ -100,11 +100,7 @@
     com_method: ComMethod,
 }
 
-<<<<<<< HEAD
-#[derive(Debug)]
-=======
 #[derive(Debug, PartialEq)]
->>>>>>> a872532d
 pub enum ComMethodType {
     A2A,
     Webhook
@@ -471,33 +467,12 @@
 pub fn update_agent_webhook(webhook_url: &str) -> VcxResult<()> {
     trace!("update_agent_webhook >>> webhook_url: {:?}", webhook_url);
 
-<<<<<<< HEAD
-    let to_did = settings::get_config_value(settings::CONFIG_REMOTE_TO_SDK_DID)?;
-
-=======
->>>>>>> a872532d
     let com_method: ComMethod = ComMethod {
         id: String::from("123"),
         e_type: ComMethodType::Webhook,
         value: String::from(webhook_url)
     };
 
-<<<<<<< HEAD
-    match settings::get_protocol_type() {
-        settings::ProtocolTypes::V1 => {
-            update_agent_webhook_v1(&to_did, com_method)
-        }
-        settings::ProtocolTypes::V2 |
-        settings::ProtocolTypes::V3 |
-        settings::ProtocolTypes::V4 => {
-            update_agent_webhook_v2(&to_did, com_method)
-        }
-    }
-}
-
-fn update_agent_webhook_v1(to_did: &str, com_method: ComMethod) -> VcxResult<()> {
-    AgencyMock::set_next_response(constants::REGISTER_RESPONSE.to_vec());
-=======
     match settings::get_config_value(settings::CONFIG_REMOTE_TO_SDK_DID) {
         Ok(to_did) => {
             match settings::get_protocol_type() {
@@ -514,7 +489,6 @@
 
 fn update_agent_webhook_v1(to_did: &str, com_method: ComMethod) -> VcxResult<()> {
     if settings::agency_mocks_enabled() { return Ok(()) }
->>>>>>> a872532d
 
     let message = A2AMessage::Version1(
         A2AMessageV1::UpdateComMethod(UpdateComMethod::build(com_method))
