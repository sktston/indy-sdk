--- conflicted
+++ resolved
@@ -25,11 +25,8 @@
 use v3::handlers::proof_presentation::prover::prover::Prover;
 
 use std::convert::TryInto;
-<<<<<<< HEAD
 use connection::{get_agent_info, MyAgentInfo, get_agent_attr};
-=======
 use utils::httpclient::AgencyMock;
->>>>>>> 8feaeb47
 
 lazy_static! {
     static ref HANDLE_MAP: ObjectCache<DisclosedProofs>  = Default::default();
@@ -729,13 +726,7 @@
 
     let agent_info = get_agent_info()?.pw_info(connection_handle)?;
 
-<<<<<<< HEAD
-    if settings::test_agency_mode_enabled() {
-        httpclient::set_next_u8_response(::utils::constants::NEW_PROOF_REQUEST_RESPONSE.to_vec());
-    }
-=======
     AgencyMock::set_next_response(constants::NEW_PROOF_REQUEST_RESPONSE.to_vec());
->>>>>>> 8feaeb47
 
     let message = messages::get_message::get_connection_messages(&agent_info.my_pw_did()?,
                                                                  &agent_info.my_pw_vk()?,
@@ -743,11 +734,7 @@
                                                                  &agent_info.pw_agent_vk()?,
                                                                  Some(vec![msg_id.to_string()]),
                                                                  None,
-<<<<<<< HEAD
                                                                  &agent_info.version()?)?;
-=======
-                                                                 &version)?;
->>>>>>> 8feaeb47
 
     if message[0].msg_type == RemoteMessageType::ProofReq {
         let request = _parse_proof_req_message(&message[0], &agent_info.my_pw_vk()?)?;
@@ -776,14 +763,10 @@
     }
 
     trace!("get_proof_request_messages >>> connection_handle: {}, match_name: {:?}", connection_handle, match_name);
-    if settings::test_agency_mode_enabled() { httpclient::set_next_u8_response(::utils::constants::NEW_PROOF_REQUEST_RESPONSE.to_vec()); }
 
     let agent_info = get_agent_info()?.pw_info(connection_handle)?;
 
-<<<<<<< HEAD
-=======
     AgencyMock::set_next_response(constants::NEW_PROOF_REQUEST_RESPONSE.to_vec());
->>>>>>> 8feaeb47
 
     let payload = messages::get_message::get_connection_messages(&agent_info.my_pw_did()?,
                                                                  &agent_info.my_pw_vk()?,
@@ -791,11 +774,7 @@
                                                                  &agent_info.pw_agent_vk()?,
                                                                  None,
                                                                  None,
-<<<<<<< HEAD
                                                                  &agent_info.version()?)?;
-=======
-                                                                 &version)?;
->>>>>>> 8feaeb47
 
     let mut messages: Vec<ProofRequestMessage> = Default::default();
 
