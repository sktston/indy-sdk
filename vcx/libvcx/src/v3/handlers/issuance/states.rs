--- conflicted
+++ resolved
@@ -92,12 +92,7 @@
 #[derive(Serialize, Deserialize, Debug, Clone)]
 pub struct CredentialSentState {
     pub connection_handle: u32,
-<<<<<<< HEAD
-    pub rev_reg_id: Option<String>,
-    pub tails_file: Option<String>,
-=======
     pub revocation_info_v1: Option<RevocationInfoV1>,
->>>>>>> 5c91107c
     pub thread_id: String
 }
 
@@ -105,13 +100,7 @@
 pub struct FinishedState {
     pub cred_id: Option<String>,
     pub thread_id: String,
-<<<<<<< HEAD
-    pub cred_rev_id: Option<String>,
-    pub rev_reg_id: Option<String>,
-    pub tails_file: Option<String>,
-=======
     pub revocation_info_v1: Option<RevocationInfoV1>,
->>>>>>> 5c91107c
     pub status: Status
 }
 
@@ -135,13 +124,7 @@
         FinishedState {
             cred_id: None,
             thread_id: String::new(),
-<<<<<<< HEAD
-            cred_rev_id: None,
-            rev_reg_id: None,
-            tails_file: None,
-=======
             revocation_info_v1: None,
->>>>>>> 5c91107c
             status: Status::Undefined,
         }
     }
@@ -167,16 +150,11 @@
         trace!("SM is now in CredentialSent state");
         CredentialSentState {
             connection_handle: state.connection_handle,
-<<<<<<< HEAD
-            rev_reg_id: state.rev_reg_id,
-            tails_file: state.tails_file,
-=======
             revocation_info_v1: Some(RevocationInfoV1 {
                 cred_rev_id: None,
                 rev_reg_id: state.rev_reg_id,
                 tails_file: state.tails_file,
             }),
->>>>>>> 5c91107c
             thread_id: state.thread_id,
         }
     }
@@ -188,17 +166,11 @@
         FinishedState {
             cred_id: None,
             thread_id: state.thread_id,
-<<<<<<< HEAD
-            cred_rev_id: None,
-            rev_reg_id: state.rev_reg_id,
-            tails_file: state.tails_file,
-=======
             revocation_info_v1: Some(RevocationInfoV1 {
                 cred_rev_id: None,
                 rev_reg_id: state.rev_reg_id,
                 tails_file: state.tails_file,
             }),
->>>>>>> 5c91107c
             status: Status::Undefined,
         }
     }
@@ -210,17 +182,11 @@
         FinishedState {
             cred_id: None,
             thread_id: state.thread_id,
-<<<<<<< HEAD
-            cred_rev_id: None,
-            rev_reg_id: state.rev_reg_id,
-            tails_file: state.tails_file,
-=======
             revocation_info_v1: Some(RevocationInfoV1 {
                 cred_rev_id: None,
                 rev_reg_id: state.rev_reg_id,
                 tails_file: state.tails_file,
             }),
->>>>>>> 5c91107c
             status: Status::Failed(err),
         }
     }
@@ -232,17 +198,11 @@
         FinishedState {
             cred_id: None,
             thread_id: state.thread_id,
-<<<<<<< HEAD
-            cred_rev_id: cred_rev_id,
-            rev_reg_id: state.rev_reg_id,
-            tails_file: state.tails_file,
-=======
             revocation_info_v1: Some(RevocationInfoV1 {
                 cred_rev_id: cred_rev_id,
                 rev_reg_id: state.rev_reg_id,
                 tails_file: state.tails_file,
             }),
->>>>>>> 5c91107c
             status: Status::Success,
         }
     }
@@ -254,17 +214,11 @@
         FinishedState {
             cred_id: None,
             thread_id: state.thread_id,
-<<<<<<< HEAD
-            cred_rev_id: None,
-            rev_reg_id: state.rev_reg_id,
-            tails_file: state.tails_file,
-=======
             revocation_info_v1: Some(RevocationInfoV1 {
                 cred_rev_id: None,
                 rev_reg_id: state.rev_reg_id,
                 tails_file: state.tails_file,
             }),
->>>>>>> 5c91107c
             status: Status::Failed(err),
         }
     }
@@ -276,13 +230,7 @@
         FinishedState {
             cred_id: None,
             thread_id: state.thread_id,
-<<<<<<< HEAD
-            cred_rev_id: None,
-            rev_reg_id: state.rev_reg_id,
-            tails_file: state.tails_file,
-=======
             revocation_info_v1: state.revocation_info_v1,
->>>>>>> 5c91107c
             status: Status::Success,
         }
     }
