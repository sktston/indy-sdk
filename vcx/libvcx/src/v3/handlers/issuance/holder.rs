--- conflicted
+++ resolved
@@ -202,14 +202,6 @@
     }
 
     pub fn delete_credential(&self) -> VcxResult<()> {
-<<<<<<< HEAD
-        match self.state {
-            HolderState::Finished(ref state) => {
-                let cred_id = state.cred_id.clone().ok_or(VcxError::from_msg(VcxErrorKind::InvalidState, "Cannot get credential: Credential Id not found"))?;
-                _delete_credential(&cred_id)
-            }
-            _ => Err(VcxError::from_msg(VcxErrorKind::NotReady, "Cannot delete credential: Credential Issuance is not finished yet"))
-=======
         trace!("Holder::delete_credential");
         
         match self.state {
@@ -218,7 +210,6 @@
                 _delete_credential(&cred_id)
             }
             _ => Err(VcxError::from_msg(VcxErrorKind::NotReady, "Cannot delete credential: credential issuance is not finished yet"))
->>>>>>> 2c84988e
         }
     }
 }
@@ -265,12 +256,6 @@
                                     cred_def_json,
                                     rev_reg_def_json.as_ref().map(String::as_str))?;
     Ok((cred_id, rev_reg_def_json))
-}
-
-fn _delete_credential(cred_id: &str) -> VcxResult<()> {
-    trace!("Holder::_delete_credential >>>");
-
-    libindy_prover_delete_credential(cred_id)
 }
 
 fn _delete_credential(cred_id: &str) -> VcxResult<()> {
