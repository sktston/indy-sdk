use std::cell::RefCell;
use std::fmt;
use std::ffi::CString;
use std::ptr;

use failure::{Context, Backtrace, Fail};
use libc::c_char;

use utils::error;
use utils::cstring::CStringUtils;

pub mod prelude {
    pub use super::{err_msg, VcxError, VcxErrorExt, VcxErrorKind, VcxResult, VcxResultExt, get_current_error_c_json};
}

#[derive(Copy, Clone, Eq, PartialEq, Debug, Fail)]
pub enum VcxErrorKind {
    // Common
    #[fail(display = "Object is in invalid state for requested operation")]
    InvalidState,
    #[fail(display = "Invalid Configuration")]
    InvalidConfiguration,
    #[fail(display = "Obj was not found with handle")]
    InvalidHandle,
    #[fail(display = "Invalid JSON string")]
    InvalidJson,
    #[fail(display = "Invalid Option")]
    InvalidOption,
    #[fail(display = "Invalid MessagePack")]
    InvalidMessagePack,
    #[fail(display = "Object cache error")]
    ObjectCacheError,
    #[fail(display = "Object not ready for specified action")]
    NotReady,
    #[fail(display = "IO Error, possibly creating a backup wallet")]
    IOError,
    #[fail(display = "Object (json, config, key, credential and etc...) passed to libindy has invalid structure")]
    LibindyInvalidStructure,
    #[fail(display = "Waiting for callback timed out")]
    TimeoutLibindy,
    #[fail(display = "Parameter passed to libindy was invalid")]
    InvalidLibindyParam,
    #[fail(display = "Library already initialized")]
    AlreadyInitialized,
    #[fail(display = "Action is not supported")]
    ActionNotSupported,

    // Connection
    #[fail(display = "Could not create connection")]
    CreateConnection,
    #[fail(display = "Invalid Connection Handle")]
    InvalidConnectionHandle,
    #[fail(display = "Invalid invite details structure")]
    InvalidInviteDetail,
    #[fail(display = "Invalid redirect details structure")]
    InvalidRedirectDetail,
    #[fail(display = "Cannot Delete Connection. Check status of connection is appropriate to be deleted from agency.")]
    DeleteConnection,
    #[fail(display = "Error with Connection")]
    GeneralConnectionError,

    // Payment
    #[fail(display = "No payment information associated with object")]
    NoPaymentInformation,
    #[fail(display = "Insufficient amount of tokens to process request")]
    InsufficientTokenAmount,
    #[fail(display = "Invalid payment address")]
    InvalidPaymentAddress,

    // Credential Definition error
    #[fail(display = "Call to create Credential Definition failed")]
    CreateCredDef,
    #[fail(display = "Can't create, Credential Def already on ledger")]
    CredDefAlreadyCreated,
    #[fail(display = "Invalid Credential Definition handle")]
    InvalidCredDefHandle,

    // Revocation
    #[fail(display = "Failed to create Revocation Registration Definition")]
    CreateRevRegDef,
    #[fail(display = "Invalid Revocation Details")]
    InvalidRevocationDetails,
    #[fail(display = "Unable to Update Revocation Delta On Ledger")]
    InvalidRevocationEntry,
    #[fail(display = "Invalid Credential Revocation timestamp")]
    InvalidRevocationTimestamp,

    // Credential
    #[fail(display = "Invalid credential handle")]
    InvalidCredentialHandle,
    #[fail(display = "could not create credential request")]
    CreateCredentialRequest,

    // Issuer Credential
    #[fail(display = "Invalid Credential Issuer Handle")]
    InvalidIssuerCredentialHandle,
    #[fail(display = "Invalid Credential Request")]
    InvalidCredentialRequest,
    #[fail(display = "Invalid credential json")]
    InvalidCredential,
    #[fail(display = "Attributes provided to Credential Offer are not correct, possibly malformed")]
    InvalidAttributesStructure,

    // Proof
    #[fail(display = "Invalid proof handle")]
    InvalidProofHandle,
    #[fail(display = "Obj was not found with handle")]
    InvalidDisclosedProofHandle,
    #[fail(display = "Proof had invalid format")]
    InvalidProof,
    #[fail(display = "Schema was invalid or corrupt")]
    InvalidSchema,
    #[fail(display = "The Proof received does not have valid credentials listed.")]
    InvalidProofCredentialData,
    #[fail(display = "Could not create proof")]
    CreateProof,
    #[fail(display = "Proof Request Passed into Libindy Call Was Invalid")]
    InvalidProofRequest,

    // Schema
    #[fail(display = "Could not create schema")]
    CreateSchema,
    #[fail(display = "Invalid Schema Handle")]
    InvalidSchemaHandle,
    #[fail(display = "No Schema for that schema sequence number")]
    InvalidSchemaSeqNo,
    #[fail(display = "Duplicate Schema: Ledger Already Contains Schema For Given DID, Version, and Name Combination")]
    DuplicationSchema,
    #[fail(display = "Unknown Rejection of Schema Creation, refer to libindy documentation")]
    UnknownSchemaRejection,

    // Pool
    #[fail(display = "Invalid genesis transactions path.")]
    InvalidGenesisTxnPath,
    #[fail(display = "Formatting for Pool Config are incorrect.")]
    CreatePoolConfig,
    #[fail(display = "Connection to Pool Ledger.")]
    PoolLedgerConnect,
    #[fail(display = "Invalid response from ledger for paid transaction")]
    InvalidLedgerResponse,
    #[fail(display = "No Pool open. Can't return handle.")]
    NoPoolOpen,
    #[fail(display = "Message failed in post")]
    PostMessageFailed,

    // Wallet
    #[fail(display = "Error Creating a wallet")]
    WalletCreate,
    #[fail(display = "Missing wallet name in config")]
    MissingWalletName,
    #[fail(display = "Missing exported wallet path in config")]
    MissingExportedWalletPath,
    #[fail(display = "Missing exported backup key in config")]
    MissingBackupKey,
    #[fail(display = "Attempt to open wallet with invalid credentials")]
    WalletAccessFailed,
    #[fail(display = "Invalid Wallet or Search Handle")]
    InvalidWalletHandle,
    #[fail(display = "Indy wallet already exists")]
    DuplicationWallet,
    #[fail(display = "Wallet record not found")]
    WalletRecordNotFound,
    #[fail(display = "Record already exists in the wallet")]
    DuplicationWalletRecord,
    #[fail(display = "Wallet not found")]
    WalletNotFound,
    #[fail(display = "Indy wallet already open")]
    WalletAlreadyOpen,
    #[fail(display = "Configuration is missing wallet key")]
    MissingWalletKey,
    #[fail(display = "Attempted to add a Master Secret that already existed in wallet")]
    DuplicationMasterSecret,
    #[fail(display = "Attempted to add a DID to wallet when that DID already exists in wallet")]
    DuplicationDid,

    // Logger
    #[fail(display = "Logging Error")]
    LoggingError,

    // Validation
    #[fail(display = "Could not encode string to a big integer.")]
    EncodeError,
    #[fail(display = "Unknown Error")]
    UnknownError,
    #[fail(display = "Invalid DID")]
    InvalidDid,
    #[fail(display = "Invalid VERKEY")]
    InvalidVerkey,
    #[fail(display = "Invalid NONCE")]
    InvalidNonce,
    #[fail(display = "Invalid URL")]
    InvalidUrl,
    #[fail(display = "Configuration is missing the Payment Method parameter")]
    MissingPaymentMethod,
    #[fail(display = "Unable to serialize")]
    SerializationError,
    #[fail(display = "Value needs to be base58")]
    NotBase58,

    // A2A
    #[fail(display = "Invalid HTTP response.")]
    InvalidHttpResponse,
    #[fail(display = "No Endpoint set for Connection Object")]
    NoEndpoint,
    #[fail(display = "Error Retrieving messages from API")]
    InvalidMessages,

    #[fail(display = "Common error {}", 0)]
    Common(u32),
    #[fail(display = "Libndy error {}", 0)]
    LibndyError(u32),
    #[fail(display = "Unknown libindy error")]
<<<<<<< HEAD
    UnknownLibndyError,
=======
    UnknownLiibndyError,

    #[fail(display = "No Agent pairwise information")]
    NoAgentInformation,
>>>>>>> ef337cd6
}

#[derive(Debug)]
pub struct VcxError {
    inner: Context<VcxErrorKind>
}

impl Fail for VcxError {
    fn cause(&self) -> Option<&dyn Fail> {
        self.inner.cause()
    }

    fn backtrace(&self) -> Option<&Backtrace> {
        self.inner.backtrace()
    }
}

impl fmt::Display for VcxError {
    fn fmt(&self, f: &mut fmt::Formatter) -> fmt::Result {
        let mut first = true;

        for cause in Fail::iter_chain(&self.inner) {
            if first {
                first = false;
                writeln!(f, "Error: {}", cause)?;
            } else {
                writeln!(f, "  Caused by: {}", cause)?;
            }
        }

        Ok(())
    }
}

impl VcxError {
    pub fn from_msg<D>(kind: VcxErrorKind, msg: D) -> VcxError
        where D: fmt::Display + fmt::Debug + Send + Sync + 'static {
        VcxError { inner: Context::new(msg).context(kind) }
    }

    pub fn kind(&self) -> VcxErrorKind {
        *self.inner.get_context()
    }

    pub fn extend<D>(self, msg: D) -> VcxError
        where D: fmt::Display + fmt::Debug + Send + Sync + 'static {
        let kind = self.kind();
        VcxError { inner: self.inner.map(|_| msg).context(kind) }
    }

    pub fn map<D>(self, kind: VcxErrorKind, msg: D) -> VcxError
        where D: fmt::Display + fmt::Debug + Send + Sync + 'static {
        VcxError { inner: self.inner.map(|_| msg).context(kind) }
    }
}

pub fn err_msg<D>(kind: VcxErrorKind, msg: D) -> VcxError
    where D: fmt::Display + fmt::Debug + Send + Sync + 'static {
    VcxError::from_msg(kind, msg)
}

impl From<VcxErrorKind> for VcxError {
    fn from(kind: VcxErrorKind) -> VcxError {
        VcxError::from_msg(kind, ::utils::error::error_message(&kind.clone().into()))
    }
}

impl From<Context<VcxErrorKind>> for VcxError {
    fn from(inner: Context<VcxErrorKind>) -> VcxError {
        VcxError { inner }
    }
}

impl From<VcxError> for u32 {
    fn from(code: VcxError) -> u32 {
        set_current_error(&code);
        code.kind().into()
    }
}

impl From<VcxErrorKind> for u32 {
    fn from(code: VcxErrorKind) -> u32 {
        match code {
            VcxErrorKind::InvalidState => error::INVALID_STATE.code_num,
            VcxErrorKind::InvalidConfiguration => error::INVALID_CONFIGURATION.code_num,
            VcxErrorKind::InvalidHandle => error::INVALID_OBJ_HANDLE.code_num,
            VcxErrorKind::InvalidJson => error::INVALID_JSON.code_num,
            VcxErrorKind::InvalidOption => error::INVALID_OPTION.code_num,
            VcxErrorKind::InvalidMessagePack => error::INVALID_MSGPACK.code_num,
            VcxErrorKind::ObjectCacheError => error::OBJECT_CACHE_ERROR.code_num,
            VcxErrorKind::NoPaymentInformation => error::NO_PAYMENT_INFORMATION.code_num,
            VcxErrorKind::NotReady => error::NOT_READY.code_num,
            VcxErrorKind::InvalidRevocationDetails => error::INVALID_REVOCATION_DETAILS.code_num,
            VcxErrorKind::GeneralConnectionError => error::CONNECTION_ERROR.code_num,
            VcxErrorKind::IOError => error::IOERROR.code_num,
            VcxErrorKind::LibindyInvalidStructure => error::LIBINDY_INVALID_STRUCTURE.code_num,
            VcxErrorKind::TimeoutLibindy => error::TIMEOUT_LIBINDY_ERROR.code_num,
            VcxErrorKind::InvalidLibindyParam => error::INVALID_LIBINDY_PARAM.code_num,
            VcxErrorKind::AlreadyInitialized => error::ALREADY_INITIALIZED.code_num,
            VcxErrorKind::CreateConnection => error::CREATE_CONNECTION_ERROR.code_num,
            VcxErrorKind::InvalidConnectionHandle => error::INVALID_CONNECTION_HANDLE.code_num,
            VcxErrorKind::InvalidInviteDetail => error::INVALID_INVITE_DETAILS.code_num,
            VcxErrorKind::InvalidRedirectDetail => error::INVALID_REDIRECT_DETAILS.code_num,
            VcxErrorKind::DeleteConnection => error::CANNOT_DELETE_CONNECTION.code_num,
            VcxErrorKind::CreateCredDef => error::CREATE_CREDENTIAL_DEF_ERR.code_num,
            VcxErrorKind::CredDefAlreadyCreated => error::CREDENTIAL_DEF_ALREADY_CREATED.code_num,
            VcxErrorKind::InvalidCredDefHandle => error::INVALID_CREDENTIAL_DEF_HANDLE.code_num,
            VcxErrorKind::InvalidRevocationEntry => error::INVALID_REV_ENTRY.code_num,
            VcxErrorKind::CreateRevRegDef => error::INVALID_REV_REG_DEF_CREATION.code_num,
            VcxErrorKind::InvalidCredentialHandle => error::INVALID_CREDENTIAL_HANDLE.code_num,
            VcxErrorKind::CreateCredentialRequest => error::CREATE_CREDENTIAL_REQUEST_ERROR.code_num,
            VcxErrorKind::InvalidIssuerCredentialHandle => error::INVALID_ISSUER_CREDENTIAL_HANDLE.code_num,
            VcxErrorKind::InvalidCredentialRequest => error::INVALID_CREDENTIAL_REQUEST.code_num,
            VcxErrorKind::InvalidCredential => error::INVALID_CREDENTIAL_JSON.code_num,
            VcxErrorKind::InsufficientTokenAmount => error::INSUFFICIENT_TOKEN_AMOUNT.code_num,
            VcxErrorKind::InvalidProofHandle => error::INVALID_PROOF_HANDLE.code_num,
            VcxErrorKind::InvalidDisclosedProofHandle => error::INVALID_DISCLOSED_PROOF_HANDLE.code_num,
            VcxErrorKind::InvalidProof => error::INVALID_PROOF.code_num,
            VcxErrorKind::InvalidSchema => error::INVALID_SCHEMA.code_num,
            VcxErrorKind::InvalidProofCredentialData => error::INVALID_PROOF_CREDENTIAL_DATA.code_num,
            VcxErrorKind::CreateProof => error::CREATE_PROOF_ERROR.code_num,
            VcxErrorKind::InvalidRevocationTimestamp => error::INVALID_REVOCATION_TIMESTAMP.code_num,
            VcxErrorKind::CreateSchema => error::INVALID_SCHEMA_CREATION.code_num,
            VcxErrorKind::InvalidSchemaHandle => error::INVALID_SCHEMA_HANDLE.code_num,
            VcxErrorKind::InvalidSchemaSeqNo => error::INVALID_SCHEMA_SEQ_NO.code_num,
            VcxErrorKind::DuplicationSchema => error::DUPLICATE_SCHEMA.code_num,
            VcxErrorKind::UnknownSchemaRejection => error::UNKNOWN_SCHEMA_REJECTION.code_num,
            VcxErrorKind::WalletCreate => error::INVALID_WALLET_CREATION.code_num,
            VcxErrorKind::MissingWalletName => error::MISSING_WALLET_NAME.code_num,
            VcxErrorKind::WalletAccessFailed => error::WALLET_ACCESS_FAILED.code_num,
            VcxErrorKind::InvalidWalletHandle => error::INVALID_WALLET_HANDLE.code_num,
            VcxErrorKind::DuplicationWallet => error::WALLET_ALREADY_EXISTS.code_num,
            VcxErrorKind::WalletNotFound => error::WALLET_NOT_FOUND.code_num,
            VcxErrorKind::WalletRecordNotFound => error::WALLET_RECORD_NOT_FOUND.code_num,
            VcxErrorKind::PoolLedgerConnect => error::POOL_LEDGER_CONNECT.code_num,
            VcxErrorKind::InvalidGenesisTxnPath => error::INVALID_GENESIS_TXN_PATH.code_num,
            VcxErrorKind::CreatePoolConfig => error::CREATE_POOL_CONFIG.code_num,
            VcxErrorKind::DuplicationWalletRecord => error::DUPLICATE_WALLET_RECORD.code_num,
            VcxErrorKind::WalletAlreadyOpen => error::WALLET_ALREADY_OPEN.code_num,
            VcxErrorKind::DuplicationMasterSecret => error::DUPLICATE_MASTER_SECRET.code_num,
            VcxErrorKind::DuplicationDid => error::DID_ALREADY_EXISTS_IN_WALLET.code_num,
            VcxErrorKind::InvalidLedgerResponse => error::INVALID_LEDGER_RESPONSE.code_num,
            VcxErrorKind::InvalidAttributesStructure => error::INVALID_ATTRIBUTES_STRUCTURE.code_num,
            VcxErrorKind::InvalidPaymentAddress => error::INVALID_PAYMENT_ADDRESS.code_num,
            VcxErrorKind::NoEndpoint => error::NO_ENDPOINT.code_num,
            VcxErrorKind::InvalidProofRequest => error::INVALID_PROOF_REQUEST.code_num,
            VcxErrorKind::NoPoolOpen => error::NO_POOL_OPEN.code_num,
            VcxErrorKind::PostMessageFailed => error::POST_MSG_FAILURE.code_num,
            VcxErrorKind::LoggingError => error::LOGGING_ERROR.code_num,
            VcxErrorKind::EncodeError => error::BIG_NUMBER_ERROR.code_num,
            VcxErrorKind::UnknownError => error::UNKNOWN_ERROR.code_num,
            VcxErrorKind::InvalidDid => error::INVALID_DID.code_num,
            VcxErrorKind::InvalidVerkey => error::INVALID_VERKEY.code_num,
            VcxErrorKind::InvalidNonce => error::INVALID_NONCE.code_num,
            VcxErrorKind::InvalidUrl => error::INVALID_URL.code_num,
            VcxErrorKind::MissingWalletKey => error::MISSING_WALLET_KEY.code_num,
            VcxErrorKind::MissingPaymentMethod => error::MISSING_PAYMENT_METHOD.code_num,
            VcxErrorKind::SerializationError => error::SERIALIZATION_ERROR.code_num,
            VcxErrorKind::NotBase58 => error::NOT_BASE58.code_num,
            VcxErrorKind::InvalidHttpResponse => error::INVALID_HTTP_RESPONSE.code_num,
            VcxErrorKind::InvalidMessages => error::INVALID_MESSAGES.code_num,
            VcxErrorKind::MissingExportedWalletPath => error::MISSING_EXPORTED_WALLET_PATH.code_num,
            VcxErrorKind::MissingBackupKey => error::MISSING_BACKUP_KEY.code_num,
            VcxErrorKind::UnknownLibndyError => error::UNKNOWN_LIBINDY_ERROR.code_num,
            VcxErrorKind::ActionNotSupported => error::ACTION_NOT_SUPPORTED.code_num,
            VcxErrorKind::Common(num) => num,
<<<<<<< HEAD
            VcxErrorKind::LibndyError(num) => num,
=======
            VcxErrorKind::LiibndyError(num) => num,
            VcxErrorKind::NoAgentInformation => error::NO_AGENT_INFO.code_num,
>>>>>>> ef337cd6
        }
    }
}

pub type VcxResult<T> = Result<T, VcxError>;

/// Extension methods for `Result`.
pub trait VcxResultExt<T, E> {
    fn to_vcx<D>(self, kind: VcxErrorKind, msg: D) -> VcxResult<T> where D: fmt::Display + Send + Sync + 'static;
}

impl<T, E> VcxResultExt<T, E> for Result<T, E> where E: Fail
{
    fn to_vcx<D>(self, kind: VcxErrorKind, msg: D) -> VcxResult<T> where D: fmt::Display + Send + Sync + 'static {
        self.map_err(|err| err.context(msg).context(kind).into())
    }
}

/// Extension methods for `Error`.
pub trait VcxErrorExt {
    fn to_vcx<D>(self, kind: VcxErrorKind, msg: D) -> VcxError where D: fmt::Display + Send + Sync + 'static;
}

impl<E> VcxErrorExt for E where E: Fail
{
    fn to_vcx<D>(self, kind: VcxErrorKind, msg: D) -> VcxError where D: fmt::Display + Send + Sync + 'static {
        self.context(format!("\n{}: {}", std::any::type_name::<E>(), msg)).context(kind).into()
    }
}

thread_local! {
    pub static CURRENT_ERROR_C_JSON: RefCell<Option<CString>> = RefCell::new(None);
}

pub fn reset_current_error() {
    CURRENT_ERROR_C_JSON.with(|error| {
        error.replace(None);
    })
}

pub fn set_current_error(err: &VcxError) {
    CURRENT_ERROR_C_JSON.try_with(|error| {
        let error_json = json!({
            "error": err.kind().to_string(),
            "message": err.to_string(),
            "cause": Fail::find_root_cause(err).to_string(),
            "backtrace": err.backtrace().map(|bt| bt.to_string())
        }).to_string();
        error.replace(Some(CStringUtils::string_to_cstring(error_json)));
    })
        .map_err(|err| error!("Thread local variable access failed with: {:?}", err)).ok();
}

pub fn get_current_error_c_json() -> *const c_char {
    let mut value = ptr::null();

    CURRENT_ERROR_C_JSON.try_with(|err|
        err.borrow().as_ref().map(|err| value = err.as_ptr())
    )
        .map_err(|err| error!("Thread local variable access failed with: {:?}", err)).ok();

    value
}<|MERGE_RESOLUTION|>--- conflicted
+++ resolved
@@ -210,14 +210,9 @@
     #[fail(display = "Libndy error {}", 0)]
     LibndyError(u32),
     #[fail(display = "Unknown libindy error")]
-<<<<<<< HEAD
     UnknownLibndyError,
-=======
-    UnknownLiibndyError,
-
     #[fail(display = "No Agent pairwise information")]
     NoAgentInformation,
->>>>>>> ef337cd6
 }
 
 #[derive(Debug)]
@@ -384,12 +379,8 @@
             VcxErrorKind::UnknownLibndyError => error::UNKNOWN_LIBINDY_ERROR.code_num,
             VcxErrorKind::ActionNotSupported => error::ACTION_NOT_SUPPORTED.code_num,
             VcxErrorKind::Common(num) => num,
-<<<<<<< HEAD
             VcxErrorKind::LibndyError(num) => num,
-=======
-            VcxErrorKind::LiibndyError(num) => num,
             VcxErrorKind::NoAgentInformation => error::NO_AGENT_INFO.code_num,
->>>>>>> ef337cd6
         }
     }
 }
