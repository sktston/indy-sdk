--- conflicted
+++ resolved
@@ -635,10 +635,6 @@
     #[cfg(feature = "pool_tests")]
     #[test]
     fn test_build_payment_request() {
-<<<<<<< HEAD
-=======
-        ::utils::logger::LoggerUtils::init_test_logging("trace");
->>>>>>> 5a37407b
         init!("ledger");
 
         let payment_address = build_test_address("2ZrAm5Jc3sP4NAXMQbaWzDxEa12xxJW3VgWjbbPtMPQCoznJyS");
@@ -662,20 +658,12 @@
         assert_eq!(get_my_balance(), 5);
     }
 
-
-<<<<<<< HEAD
     // this test if failing to to both changes in error codes being produced
     // by master libindy and how wallets are deleted.
     #[cfg(feature = "pool_tests")]
     #[ignore]
     #[test]
     fn test_build_payment_request_bogus_payment_method() {
-=======
-    #[cfg(feature = "pool_tests")]
-    #[test]
-    fn test_build_payment_request_bogus_payment_method() {
-        ::utils::logger::LoggerUtils::init_test_logging("trace");
->>>>>>> 5a37407b
         init!("false");
         let payment_address = "pay:bogus:123";
         let result_from_paying = pay_a_payee(1, payment_address);
