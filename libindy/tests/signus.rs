--- conflicted
+++ resolved
@@ -924,7 +924,6 @@
         }
     }
 
-<<<<<<< HEAD
     mod sign {
         use super::*;
 
@@ -947,8 +946,6 @@
         }
     }
 
-=======
->>>>>>> b63be999
     mod verify {
         use super::*;
 
@@ -971,48 +968,48 @@
             let res = SignusUtils::verify(wallet_handle, pool_handle, &did, message, signature);
             assert_eq!(res.unwrap_err(), ErrorCode::CommonInvalidStructure);
 
-<<<<<<< HEAD
-            TestUtils::cleanup_storage();
-        }
-
-        #[test]
-        fn indy_verify_works_for_message_without_signature() {
-            TestUtils::cleanup_storage();
-            let pool_name = "indy_verify_works_for_message_without_signature";
+            PoolUtils::close(pool_handle).unwrap();
+            WalletUtils::close_wallet(wallet_handle).unwrap();
+
+            TestUtils::cleanup_storage();
+        }
+
+        #[test]
+        fn indy_verify_works_for_get_nym_from_ledger_with_incompatible_wallet() {
+            TestUtils::cleanup_storage();
+
+            let pool_name = "indy_verify_works_for_get_nym_from_ledger_with_incompatible_wallet";
+
+            let pool_handle = PoolUtils::create_and_open_pool_ledger(pool_name).unwrap();
+            let wallet_handle = WalletUtils::create_and_open_wallet("other_pool_name", None).unwrap();
+
+            let (my_did, _, _) = SignusUtils::create_and_store_my_did(wallet_handle, Some(MY1_SEED)).unwrap();
+
+            let message = r#"{"reqId":1496822211362017764}"#;
+            let signature = "4Pwx83PGrDNPa1wonqLnQkzBEeFwMt8a8AKM3s86RMTW2ty6XV8Zk98Tg4UfYYXoEs3cCp4wUxGNvAfvurUDb24A";
+
+            let identity_json = format!(r#"{{"did":"{}"}}"#, my_did);
+            SignusUtils::store_their_did(wallet_handle, &identity_json).unwrap();
+
+            let res = SignusUtils::verify(wallet_handle, pool_handle, &my_did, message, signature);
+            assert_eq!(res.unwrap_err(), ErrorCode::WalletIncompatiblePoolError);
+
+            PoolUtils::close(pool_handle).unwrap();
+            WalletUtils::close_wallet(wallet_handle).unwrap();
+
+            TestUtils::cleanup_storage();
+        }
+
+        #[test]
+        fn indy_verify_works_for_get_ledger_not_found_nym() {
+            TestUtils::cleanup_storage();
+
+            let pool_name = "indy_verify_works_for_get_ledger_not_found_nym";
 
             let pool_handle = PoolUtils::create_and_open_pool_ledger(pool_name).unwrap();
             let wallet_handle = WalletUtils::create_and_open_wallet(pool_name, None).unwrap();
 
-            let (did, verkey, _) = SignusUtils::create_and_store_my_did(wallet_handle, Some(TRUSTEE_SEED)).unwrap();
-            let identity_json = format!(r#"{{"did":"{}", "verkey":"{}"}}"#, did, verkey);
-
-            SignusUtils::store_their_did(wallet_handle, &identity_json).unwrap();
-
-            let message = r#"{
-                "reqId":1496822211362017764,
-                "identifier":"GJ1SzoWzavQYfNL9XkaJdrQejfztN4XqdsiV4ct3LXKL"
-            }"#;
-
-            let res = SignusUtils::verify(wallet_handle, pool_handle, &did, message);
-            assert_eq!(res.unwrap_err(), ErrorCode::CommonInvalidStructure);
-=======
-            PoolUtils::close(pool_handle).unwrap();
-            WalletUtils::close_wallet(wallet_handle).unwrap();
->>>>>>> b63be999
-
-            TestUtils::cleanup_storage();
-        }
-
-        #[test]
-        fn indy_verify_works_for_get_nym_from_ledger_with_incompatible_wallet() {
-            TestUtils::cleanup_storage();
-
-            let pool_name = "indy_verify_works_for_get_nym_from_ledger_with_incompatible_wallet";
-
-            let pool_handle = PoolUtils::create_and_open_pool_ledger(pool_name).unwrap();
-            let wallet_handle = WalletUtils::create_and_open_wallet("other_pool_name", None).unwrap();
-
-            let (my_did, _, _) = SignusUtils::create_and_store_my_did(wallet_handle, Some(MY1_SEED)).unwrap();
+            let (my_did, _, _) = SignusUtils::create_my_did(wallet_handle, r#"{"seed":"0000000000000000000000000000Fake"}"#).unwrap();
 
             let message = r#"{"reqId":1496822211362017764}"#;
             let signature = "4Pwx83PGrDNPa1wonqLnQkzBEeFwMt8a8AKM3s86RMTW2ty6XV8Zk98Tg4UfYYXoEs3cCp4wUxGNvAfvurUDb24A";
@@ -1021,58 +1018,32 @@
             SignusUtils::store_their_did(wallet_handle, &identity_json).unwrap();
 
             let res = SignusUtils::verify(wallet_handle, pool_handle, &my_did, message, signature);
-            assert_eq!(res.unwrap_err(), ErrorCode::WalletIncompatiblePoolError);
-
-            PoolUtils::close(pool_handle).unwrap();
-            WalletUtils::close_wallet(wallet_handle).unwrap();
-
-            TestUtils::cleanup_storage();
-        }
-
-        #[test]
-        fn indy_verify_works_for_get_ledger_not_found_nym() {
-            TestUtils::cleanup_storage();
-
-            let pool_name = "indy_verify_works_for_get_ledger_not_found_nym";
+            assert_eq!(res.unwrap_err(), ErrorCode::CommonInvalidState); //TODO maybe we need add LedgerNotFound error
+
+            PoolUtils::close(pool_handle).unwrap();
+            WalletUtils::close_wallet(wallet_handle).unwrap();
+
+            TestUtils::cleanup_storage();
+        }
+
+        #[test]
+        fn indy_verify_works_for_get_nym_from_ledger() {
+            TestUtils::cleanup_storage();
+
+            let pool_name = "indy_verify_works_for_no_nym_in_wallet";
 
             let pool_handle = PoolUtils::create_and_open_pool_ledger(pool_name).unwrap();
             let wallet_handle = WalletUtils::create_and_open_wallet(pool_name, None).unwrap();
 
-            let (my_did, _, _) = SignusUtils::create_my_did(wallet_handle, r#"{"seed":"0000000000000000000000000000Fake"}"#).unwrap();
+            let (trustee_did, _, _) = SignusUtils::create_and_store_my_did(wallet_handle, Some(TRUSTEE_SEED)).unwrap();
+            let (my_did, my_verkey, _) = SignusUtils::create_and_store_my_did(wallet_handle, Some(MY1_SEED)).unwrap();
+
+            let nym_request = LedgerUtils::build_nym_request(&trustee_did.clone(), &my_did.clone(), Some(&my_verkey), None, None).unwrap();
+            LedgerUtils::sign_and_submit_request(pool_handle, wallet_handle, &trustee_did, &nym_request).unwrap();
 
             let message = r#"{"reqId":1496822211362017764}"#;
             let signature = "4Pwx83PGrDNPa1wonqLnQkzBEeFwMt8a8AKM3s86RMTW2ty6XV8Zk98Tg4UfYYXoEs3cCp4wUxGNvAfvurUDb24A";
 
-            let identity_json = format!(r#"{{"did":"{}"}}"#, my_did);
-            SignusUtils::store_their_did(wallet_handle, &identity_json).unwrap();
-
-            let res = SignusUtils::verify(wallet_handle, pool_handle, &my_did, message, signature);
-            assert_eq!(res.unwrap_err(), ErrorCode::CommonInvalidState); //TODO maybe we need add LedgerNotFound error
-
-            PoolUtils::close(pool_handle).unwrap();
-            WalletUtils::close_wallet(wallet_handle).unwrap();
-
-            TestUtils::cleanup_storage();
-        }
-
-        #[test]
-        fn indy_verify_works_for_get_nym_from_ledger() {
-            TestUtils::cleanup_storage();
-
-            let pool_name = "indy_verify_works_for_no_nym_in_wallet";
-
-            let pool_handle = PoolUtils::create_and_open_pool_ledger(pool_name).unwrap();
-            let wallet_handle = WalletUtils::create_and_open_wallet(pool_name, None).unwrap();
-
-            let (trustee_did, _, _) = SignusUtils::create_and_store_my_did(wallet_handle, Some(TRUSTEE_SEED)).unwrap();
-            let (my_did, my_verkey, _) = SignusUtils::create_and_store_my_did(wallet_handle, Some(MY1_SEED)).unwrap();
-
-            let nym_request = LedgerUtils::build_nym_request(&trustee_did.clone(), &my_did.clone(), Some(&my_verkey), None, None).unwrap();
-            LedgerUtils::sign_and_submit_request(pool_handle, wallet_handle, &trustee_did, &nym_request).unwrap();
-
-            let message = r#"{"reqId":1496822211362017764}"#;
-            let signature = "4Pwx83PGrDNPa1wonqLnQkzBEeFwMt8a8AKM3s86RMTW2ty6XV8Zk98Tg4UfYYXoEs3cCp4wUxGNvAfvurUDb24A";
-
             let valid = SignusUtils::verify(wallet_handle, pool_handle, &my_did, message, signature).unwrap();
             assert!(valid);
 
