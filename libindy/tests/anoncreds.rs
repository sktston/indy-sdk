--- conflicted
+++ resolved
@@ -2945,23 +2945,8 @@
 
         //9. Creates Tails reader
         let revoc_reg_def: serde_json::Value = serde_json::from_str(&revoc_reg_def_json).unwrap();
-<<<<<<< HEAD
-        let tails_reader_handle = BlobStorageUtils::create_reader_config(TYPE,
-                                                                         &tails_writer_config).unwrap();
-
-
-        //11. Issuer creates Credential
-        let (revoc_reg_delta_json, credential_json) = AnoncredsUtils::issuer_create_credential(issuer_wallet_handle,
-                                                                                               &credential_req_json,
-                                                                                               &AnoncredsUtils::gvt_credential_values_json(),
-                                                                                               Some(&rev_reg_id),
-                                                                                               Some(tails_reader_handle),
-                                                                                               Some(SEQ_NO)).unwrap();
-=======
-        let blob_storage_reader_handle = BlobStorageUtils::open_reader(TYPE,
-                                                                       &tails_writer_config,
-                                                                       &revoc_reg_def["value"]["tails_location"].as_str().unwrap(),
-                                                                       &revoc_reg_def["value"]["tails_hash"].as_str().unwrap()).unwrap();
+        let blob_storage_reader_handle = BlobStorageUtils::create_reader_config(TYPE,
+                                                                                &tails_writer_config).unwrap();
 
 
         //10. Issuer creates Credential
@@ -2971,7 +2956,6 @@
                                                                                                          &AnoncredsUtils::gvt_credential_values_json(),
                                                                                                          Some(&rev_reg_id),
                                                                                                          Some(blob_storage_reader_handle)).unwrap();
->>>>>>> 4534cbef
         let revoc_reg_delta_json = revoc_reg_delta_json.unwrap();
         let revoc_id = revoc_id.unwrap();
 
@@ -3058,11 +3042,6 @@
                                                           &rev_regs_json).unwrap();
         assert!(valid);
 
-<<<<<<< HEAD
-=======
-        BlobStorageUtils::close_reader(blob_storage_reader_handle).unwrap();
-
->>>>>>> 4534cbef
         WalletUtils::close_wallet(issuer_wallet_handle).unwrap();
         WalletUtils::close_wallet(prover_wallet_handle).unwrap();
 
@@ -3121,25 +3100,9 @@
 
         //9. Creates Tails reader
         let revoc_reg_def: serde_json::Value = serde_json::from_str(&revoc_reg_def_json).unwrap();
-<<<<<<< HEAD
-        let tails_reader_config_handle = BlobStorageUtils::create_reader_config(TYPE,
+        let blob_storage_reader_handle = BlobStorageUtils::create_reader_config(TYPE,
                                                                                 &tails_writer_config).unwrap();
 
-
-        //11. Issuer creates Credential
-        let (_, credential_json) = AnoncredsUtils::issuer_create_credential(issuer_wallet_handle,
-                                                                            &credential_req_json,
-                                                                            &AnoncredsUtils::gvt_credential_values_json(),
-                                                                            Some(&rev_reg_id),
-                                                                            Some(tails_reader_config_handle),
-                                                                            Some(SEQ_NO)).unwrap();
-=======
-        let blob_storage_reader_handle = BlobStorageUtils::open_reader(TYPE,
-                                                                       &tails_writer_config,
-                                                                       &revoc_reg_def["value"]["tails_location"].as_str().unwrap(),
-                                                                       &revoc_reg_def["value"]["tails_hash"].as_str().unwrap()).unwrap();
-
->>>>>>> 4534cbef
 
         //10. Issuer creates Credential
         let (credential_json, revoc_id, _) = AnoncredsUtils::issuer_create_credential(issuer_wallet_handle,
@@ -3154,22 +3117,11 @@
         let timestamp = 100;
 
         let rev_reg_delta = AnoncredsUtils::full_delta(&revoc_reg_entry_json, 5);
-<<<<<<< HEAD
-        let rev_info_json = AnoncredsUtils::create_revocation_info(tails_reader_config_handle,
-                                                                   &revoc_reg_def_json,
-                                                                   &rev_reg_delta,
-                                                                   timestamp,
-                                                                   SEQ_NO as u32).unwrap();
-
-        //13. Prover stores Witness
-        AnoncredsUtils::store_revocation_info(prover_wallet_handle, CREDENTIAL1_ID, &rev_info_json).unwrap();
-=======
         let rev_state_json = AnoncredsUtils::create_revocation_state(blob_storage_reader_handle,
                                                                      &revoc_reg_def_json,
                                                                      &rev_reg_delta,
                                                                      timestamp,
                                                                      &revoc_id).unwrap();
->>>>>>> 4534cbef
 
         //12. Prover store received Credential
         AnoncredsUtils::prover_store_credential(prover_wallet_handle,
@@ -3246,11 +3198,6 @@
                                                           &rev_regs_json).unwrap();
         assert!(valid);
 
-<<<<<<< HEAD
-=======
-        BlobStorageUtils::close_reader(blob_storage_reader_handle).unwrap();
-
->>>>>>> 4534cbef
         WalletUtils::close_wallet(issuer_wallet_handle).unwrap();
         WalletUtils::close_wallet(prover_wallet_handle).unwrap();
 
@@ -3408,23 +3355,8 @@
 
         //9. Creates Tails reader
         let revoc_reg_def: serde_json::Value = serde_json::from_str(&revoc_reg_def_json).unwrap();
-<<<<<<< HEAD
-        let tails_reader_handle = BlobStorageUtils::create_reader_config(TYPE,
-                                                                         &tails_writer_config).unwrap();
-
-
-        //11. Issuer creates Credential
-        let (revoc_reg_delta_json, credential_json) = AnoncredsUtils::issuer_create_credential(issuer_wallet_handle,
-                                                                                               &credential_req_json,
-                                                                                               &AnoncredsUtils::gvt_credential_values_json(),
-                                                                                               Some(&rev_reg_id),
-                                                                                               Some(tails_reader_handle),
-                                                                                               Some(SEQ_NO)).unwrap();
-=======
-        let blob_storage_reader_handle = BlobStorageUtils::open_reader(TYPE,
-                                                                       &tails_writer_config,
-                                                                       &revoc_reg_def["value"]["tails_location"].as_str().unwrap(),
-                                                                       &revoc_reg_def["value"]["tails_hash"].as_str().unwrap()).unwrap();
+        let blob_storage_reader_handle = BlobStorageUtils::create_reader_config(TYPE,
+                                                                                &tails_writer_config).unwrap();
 
 
         //10. Issuer creates Credential
@@ -3434,7 +3366,6 @@
                                                                                                          &AnoncredsUtils::gvt_credential_values_json(),
                                                                                                          Some(&rev_reg_id),
                                                                                                          Some(blob_storage_reader_handle)).unwrap();
->>>>>>> 4534cbef
         let revoc_reg_delta_json = revoc_reg_delta_json.unwrap();
         let revoc_id = revoc_id.unwrap();
 
@@ -3523,11 +3454,6 @@
                                                           &rev_regs_json).unwrap();
         assert!(!valid);
 
-<<<<<<< HEAD
-=======
-        BlobStorageUtils::close_reader(blob_storage_reader_handle).unwrap();
-
->>>>>>> 4534cbef
         WalletUtils::close_wallet(issuer_wallet_handle).unwrap();
         WalletUtils::close_wallet(prover_wallet_handle).unwrap();
 
