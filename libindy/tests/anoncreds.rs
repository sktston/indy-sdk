--- conflicted
+++ resolved
@@ -2924,7 +2924,6 @@
                                                        "{}");
             assert_code!(ErrorCode::CommonInvalidStructure, res);
         }
-<<<<<<< HEAD
 
         #[test]
         fn verifier_verify_proof_works_for_proof_does_not_correspond_to_request_attribute() {
@@ -2986,8 +2985,6 @@
                                                          "{}").unwrap();
             assert!(!valid);
         }
-=======
->>>>>>> c1c2f6ef
     }
 
     mod verifier_verify_proof_with_proof_req_restrictions {
