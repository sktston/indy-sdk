--- conflicted
+++ resolved
@@ -2390,29 +2390,13 @@
         const TEXT: &str = "some agreement text";
         const VERSION: &str = "1.0.0";
         const HASH: &str = "050e52a57837fff904d3d059c8a123e3a04177042bf467db2b2c27abd8045d5e";
-<<<<<<< HEAD
-        const ACCEPTANCE_MECH_TYPE: &str = "acceptancee type 1";
-=======
         const ACCEPTANCE_MECH_TYPE: &str = "acceptance type 1";
->>>>>>> bc24340f
         const TIME_OF_ACCEPTANCE: u64 = 123456789;
 
         fn _check_request_meta(request: &str){
             let request: serde_json::Value = serde_json::from_str(&request).unwrap();
 
             let expected_meta = json!({
-<<<<<<< HEAD
-                "acceptanceMechanismType": ACCEPTANCE_MECH_TYPE,
-                "hash": HASH,
-                "timeOfAcceptance": TIME_OF_ACCEPTANCE
-            });
-
-            assert_eq!(request["txnAuthrAgrmtMeta"], expected_meta);
-        }
-
-        #[test]
-        fn indy_append_txn_author_agreement_meta_to_request_works_for_text_version() {
-=======
                 "mechanism": ACCEPTANCE_MECH_TYPE,
                 "taaDigest": HASH,
                 "time": TIME_OF_ACCEPTANCE
@@ -2423,7 +2407,6 @@
 
         #[test]
         fn indy_append_txn_author_agreement_acceptance_to_request_works_for_text_version() {
->>>>>>> bc24340f
             utils::setup();
 
             let request = ledger::append_txn_author_agreement_meta_to_request(REQUEST,
@@ -2438,11 +2421,7 @@
         }
 
         #[test]
-<<<<<<< HEAD
-        fn indy_append_txn_author_agreement_meta_to_request_works_for_hash() {
-=======
         fn indy_append_txn_author_agreement_acceptance_to_request_works_for_hash() {
->>>>>>> bc24340f
             utils::setup();
 
             let request = ledger::append_txn_author_agreement_meta_to_request(REQUEST,
@@ -2457,11 +2436,7 @@
         }
 
         #[test]
-<<<<<<< HEAD
-        fn indy_append_txn_author_agreement_meta_to_request_works_for_text_version_and_hash() {
-=======
         fn indy_append_txn_author_agreement_acceptance_to_request_works_for_text_version_and_hash() {
->>>>>>> bc24340f
             utils::setup();
 
             let request = ledger::append_txn_author_agreement_meta_to_request(REQUEST,
@@ -2476,11 +2451,7 @@
         }
 
         #[test]
-<<<<<<< HEAD
-        fn indy_append_txn_author_agreement_meta_to_request_works_for_text_version_not_correspond_to_hash() {
-=======
         fn indy_append_txn_author_agreement_acceptance_to_request_works_for_text_version_not_correspond_to_hash() {
->>>>>>> bc24340f
             utils::setup();
 
             let res = ledger::append_txn_author_agreement_meta_to_request(REQUEST,
@@ -2495,11 +2466,7 @@
         }
 
         #[test]
-<<<<<<< HEAD
-        fn indy_append_txn_author_agreement_meta_to_request_works_for_invalid_request() {
-=======
         fn indy_append_txn_author_agreement_acceptance_to_request_works_for_invalid_request() {
->>>>>>> bc24340f
             utils::setup();
 
             let res = ledger::append_txn_author_agreement_meta_to_request("Invalid request string",
@@ -2514,11 +2481,7 @@
         }
 
         #[test]
-<<<<<<< HEAD
-        fn indy_append_txn_author_agreement_meta_to_request_works_for_missed_text_version_hash() {
-=======
         fn indy_append_txn_author_agreement_acceptance_to_request_works_for_missed_text_version_hash() {
->>>>>>> bc24340f
             utils::setup();
 
             let res = ledger::append_txn_author_agreement_meta_to_request(REQUEST,
@@ -2533,11 +2496,7 @@
         }
 
         #[test]
-<<<<<<< HEAD
-        fn indy_append_txn_author_agreement_meta_to_request_works_for_partial_combination_of_text_version() {
-=======
         fn indy_append_txn_author_agreement_acceptance_to_request_works_for_partial_combination_of_text_version() {
->>>>>>> bc24340f
             utils::setup();
 
             let res = ledger::append_txn_author_agreement_meta_to_request(REQUEST,
