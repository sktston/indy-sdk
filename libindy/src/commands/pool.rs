use errors::common::CommonError;
use errors::indy::IndyError;
use errors::pool::PoolError;

use services::pool::PoolService;

use std::rc::Rc;
use std::cell::RefCell;
use std::collections::HashMap;


pub enum PoolCommand {
    Create(String, // name
           Option<String>, // config
           Box<Fn(Result<(), IndyError>) + Send>),
    Delete(String, // name
           Box<Fn(Result<(), IndyError>) + Send>),
    Open(String, // name
         Option<String>, // config
         Box<Fn(Result<i32, IndyError>) + Send>),
    OpenAck(i32, // cmd id
            i32, // pool handle
            Result<() /* pool handle */, PoolError>),
    List(Box<Fn(Result<String, IndyError>) + Send>),
    Close(i32, // pool handle
          Box<Fn(Result<(), IndyError>) + Send>),
    CloseAck(i32,
             Result<(), PoolError>),
    Refresh(i32, // pool handle
            Box<Fn(Result<(), IndyError>) + Send>),
    RefreshAck(i32,
               Result<(), PoolError>),
}

pub struct PoolCommandExecutor {
    pool_service: Rc<PoolService>,
    close_callbacks: RefCell<HashMap<i32, Box<Fn(Result<(), IndyError>)>>>,
    refresh_callbacks: RefCell<HashMap<i32, Box<Fn(Result<(), IndyError>)>>>,
    open_callbacks: RefCell<HashMap<i32, Box<Fn(Result<i32, IndyError>)>>>,
}

impl PoolCommandExecutor {
    pub fn new(pool_service: Rc<PoolService>) -> PoolCommandExecutor {
        PoolCommandExecutor {
            pool_service,
            close_callbacks: RefCell::new(HashMap::new()),
            refresh_callbacks: RefCell::new(HashMap::new()),
            open_callbacks: RefCell::new(HashMap::new()),
        }
    }

    pub fn execute(&self, command: PoolCommand) {
        match command {
            PoolCommand::Create(name, config, cb) => {
                info!(target: "pool_command_executor", "Create command received");
                cb(self.create(&name, config.as_ref().map(String::as_str)));
            }
            PoolCommand::Delete(name, cb) => {
                info!(target: "pool_command_executor", "Delete command received");
                cb(self.delete(&name));
            }
            PoolCommand::Open(name, config, cb) => {
                info!(target: "pool_command_executor", "Open command received");
                self.open(&name, config.as_ref().map(String::as_str), cb);
            }
            PoolCommand::OpenAck(handle, pool_id, result) => {
                info!("OpenAck handle {:?}, pool_id {:?}, result {:?}", handle, pool_id, result);
                match self.open_callbacks.try_borrow_mut() {
                    Ok(mut cbs) => {
                        match cbs.remove(&handle) {
                            Some(cb) => {
                                cb(result
                                    .and_then(|_|
                                        self.pool_service.add_open_pool(pool_id)
                                            .map_err(PoolError::from))
                                    .map_err(IndyError::from))
                            }
                            None => {
                                error!("Can't process PoolCommand::OpenAck for handle {} with result {:?} - appropriate callback not found!",
                                       handle, result);
                            }
                        }
                    }
                    Err(err) => { error!("{:?}", err); }
                }
            }
            PoolCommand::List(cb) => {
                info!(target: "pool_command_executor", "List command received");
                cb(self.list());
            }
            PoolCommand::Close(handle, cb) => {
                info!(target: "pool_command_executor", "Close command received");
                self.close(handle, cb);
            }
            PoolCommand::CloseAck(handle, result) => {
                info!(target: "pool_command_executor", "CloseAck command received");
                match self.close_callbacks.try_borrow_mut() {
                    Ok(mut cbs) => {
                        match cbs.remove(&handle) {
                            Some(cb) => cb(result.map_err(IndyError::from)),
                            None => {
                                error!("Can't process PoolCommand::CloseAck for handle {} with result {:?} - appropriate callback not found!",
                                       handle, result);
                            }
                        }
                    }
                    Err(err) => { error!("{:?}", err); }
                }
            }
            PoolCommand::Refresh(handle, cb) => {
                info!(target: "pool_command_executor", "Refresh command received");
                self.refresh(handle, cb);
            }
            PoolCommand::RefreshAck(handle, result) => {
                info!(target: "pool_command_executor", "RefreshAck command received");
                match self.refresh_callbacks.try_borrow_mut() {
                    Ok(mut cbs) => {
                        match cbs.remove(&handle) {
                            Some(cb) => cb(result.map_err(IndyError::from)),
                            None => {
                                error!("Can't process PoolCommand::RefreshAck for handle {} with result {:?} - appropriate callback not found!",
                                       handle, result);
                            }
                        }
                    }
                    Err(err) => { error!("{:?}", err); }
                }
            }
        };
    }

    fn create(&self, name: &str, config: Option<&str>) -> Result<(), IndyError> {
<<<<<<< HEAD
        info!("create >>> name: {:?},  config: {:?}", name, config);

        let res = self.pool_service.create(name, config)?;

        info!("create <<< res: {:?}", res);
=======
        debug!("create >>> name: {:?}, config: {:?}", name, config);

        let res = self.pool_service.create(name, config)?;

        debug!("create << res: {:?}", res);
>>>>>>> 710c424c

        Ok(res)
    }

    fn delete(&self, name: &str) -> Result<(), IndyError> {
<<<<<<< HEAD
        info!("delete >>> name: {:?}", name);

        let res = self.pool_service.delete(name)?;

        info!("delete <<< res: {:?}", res);
=======
        debug!("delete >>> name: {:?}", name);

        let res = self.pool_service.delete(name)?;

        debug!("delete << res: {:?}", res);
>>>>>>> 710c424c

        Ok(res)
    }

    fn open(&self, name: &str, config: Option<&str>, cb: Box<Fn(Result<i32, IndyError>) + Send>) {
<<<<<<< HEAD
        info!("open >>> name: {:?}, config: {:?}", name, config);
=======
        debug!("open >>> name: {:?}, config: {:?}", name, config);
>>>>>>> 710c424c

        let result = self.pool_service.open(name, config)
            .map_err(|err| IndyError::PoolError(err))
            .and_then(|handle| {
                match self.open_callbacks.try_borrow_mut() {
                    Ok(cbs) => Ok((cbs, handle)),
                    Err(err) => Err(IndyError::PoolError(PoolError::from(CommonError::from(err)))),
                }
            });
        match result {
            Err(err) => { cb(Err(err)); }
            Ok((mut cbs, handle)) => { cbs.insert(handle, cb); /* TODO check if map contains same key */ }
        };

        info!("open <<<");
    }

    fn list(&self) -> Result<String, IndyError> {
<<<<<<< HEAD
        info!("list >>>");
=======
        debug!("list >>> ");
>>>>>>> 710c424c

        let res = self.pool_service.list()
            .and_then(|pools| ::serde_json::to_string(&pools).map_err(|err|
                PoolError::CommonError(CommonError::InvalidState(format!("Can't serialize pools list {}", err)))))?;

<<<<<<< HEAD
        info!("list <<< res: {:?}", res);
=======
        debug!("list << res: {:?}", res);
>>>>>>> 710c424c

        Ok(res)
    }

    fn close(&self, handle: i32, cb: Box<Fn(Result<(), IndyError>) + Send>) {
<<<<<<< HEAD
        info!("close >>> handle: {:?}", handle);
=======
        debug!("close >>> handle: {:?}", handle);
>>>>>>> 710c424c

        let result = self.pool_service.close(handle)
            .map_err(From::from)
            .and_then(|handle| {
                match self.close_callbacks.try_borrow_mut() {
                    Ok(cbs) => Ok((cbs, handle)),
                    Err(err) => Err(IndyError::PoolError(PoolError::from(CommonError::from(err))))
                }
            });
        match result {
            Err(err) => { cb(Err(err)); }
            Ok((mut cbs, handle)) => { cbs.insert(handle, cb); /* TODO check if map contains same key */ }
        };

        info!("close <<<");
    }

    fn refresh(&self, handle: i32, cb: Box<Fn(Result<(), IndyError>) + Send>) {
<<<<<<< HEAD
        info!("refresh >>> handle: {:?}", handle);
=======
        debug!("refresh >>> handle: {:?}", handle);
>>>>>>> 710c424c

        let result = self.pool_service.refresh(handle)
            .map_err(From::from)
            .and_then(|handle| {
                match self.refresh_callbacks.try_borrow_mut() {
                    Ok(cbs) => Ok((cbs, handle)),
                    Err(err) => Err(IndyError::PoolError(PoolError::from(CommonError::from(err))))
                }
            });
        match result {
            Err(err) => { cb(Err(err)); }
            Ok((mut cbs, handle)) => { cbs.insert(handle, cb); /* TODO check if map contains same key */ }
        };

        info!("refresh <<<");
    }
}<|MERGE_RESOLUTION|>--- conflicted
+++ resolved
@@ -130,47 +130,27 @@
     }
 
     fn create(&self, name: &str, config: Option<&str>) -> Result<(), IndyError> {
-<<<<<<< HEAD
-        info!("create >>> name: {:?},  config: {:?}", name, config);
+        debug!("create >>> name: {:?}, config: {:?}", name, config);
 
         let res = self.pool_service.create(name, config)?;
 
-        info!("create <<< res: {:?}", res);
-=======
-        debug!("create >>> name: {:?}, config: {:?}", name, config);
-
-        let res = self.pool_service.create(name, config)?;
-
         debug!("create << res: {:?}", res);
->>>>>>> 710c424c
 
         Ok(res)
     }
 
     fn delete(&self, name: &str) -> Result<(), IndyError> {
-<<<<<<< HEAD
-        info!("delete >>> name: {:?}", name);
+        debug!("delete >>> name: {:?}", name);
 
         let res = self.pool_service.delete(name)?;
 
-        info!("delete <<< res: {:?}", res);
-=======
-        debug!("delete >>> name: {:?}", name);
-
-        let res = self.pool_service.delete(name)?;
-
         debug!("delete << res: {:?}", res);
->>>>>>> 710c424c
 
         Ok(res)
     }
 
     fn open(&self, name: &str, config: Option<&str>, cb: Box<Fn(Result<i32, IndyError>) + Send>) {
-<<<<<<< HEAD
-        info!("open >>> name: {:?}, config: {:?}", name, config);
-=======
         debug!("open >>> name: {:?}, config: {:?}", name, config);
->>>>>>> 710c424c
 
         let result = self.pool_service.open(name, config)
             .map_err(|err| IndyError::PoolError(err))
@@ -185,35 +165,23 @@
             Ok((mut cbs, handle)) => { cbs.insert(handle, cb); /* TODO check if map contains same key */ }
         };
 
-        info!("open <<<");
+        debug!("open <<<");
     }
 
     fn list(&self) -> Result<String, IndyError> {
-<<<<<<< HEAD
-        info!("list >>>");
-=======
         debug!("list >>> ");
->>>>>>> 710c424c
 
         let res = self.pool_service.list()
             .and_then(|pools| ::serde_json::to_string(&pools).map_err(|err|
                 PoolError::CommonError(CommonError::InvalidState(format!("Can't serialize pools list {}", err)))))?;
 
-<<<<<<< HEAD
-        info!("list <<< res: {:?}", res);
-=======
         debug!("list << res: {:?}", res);
->>>>>>> 710c424c
 
         Ok(res)
     }
 
     fn close(&self, handle: i32, cb: Box<Fn(Result<(), IndyError>) + Send>) {
-<<<<<<< HEAD
-        info!("close >>> handle: {:?}", handle);
-=======
         debug!("close >>> handle: {:?}", handle);
->>>>>>> 710c424c
 
         let result = self.pool_service.close(handle)
             .map_err(From::from)
@@ -228,15 +196,11 @@
             Ok((mut cbs, handle)) => { cbs.insert(handle, cb); /* TODO check if map contains same key */ }
         };
 
-        info!("close <<<");
+        debug!("close <<<");
     }
 
     fn refresh(&self, handle: i32, cb: Box<Fn(Result<(), IndyError>) + Send>) {
-<<<<<<< HEAD
-        info!("refresh >>> handle: {:?}", handle);
-=======
         debug!("refresh >>> handle: {:?}", handle);
->>>>>>> 710c424c
 
         let result = self.pool_service.refresh(handle)
             .map_err(From::from)
@@ -251,6 +215,6 @@
             Ok((mut cbs, handle)) => { cbs.insert(handle, cb); /* TODO check if map contains same key */ }
         };
 
-        info!("refresh <<<");
+        debug!("refresh <<<");
     }
 }