use serde;
use serde_json;
use time;

use std::sync::atomic::{AtomicUsize, Ordering};

pub const DEFAULT_LIBIDY_DID: &str = "LibindyDid111111111111";

pub struct ProtocolVersion {}

lazy_static! {
    pub static ref PROTOCOL_VERSION: AtomicUsize = AtomicUsize::new(1);
}

impl ProtocolVersion {
    pub fn set(version: usize) {
        PROTOCOL_VERSION.store(version, Ordering::Relaxed);
    }

    pub fn get() -> usize {
        PROTOCOL_VERSION.load(Ordering::Relaxed)
    }

    pub fn is_node_1_3() -> bool {
        ProtocolVersion::get() == 1
    }
}

#[derive(Serialize, Deserialize, PartialEq, Debug)]
#[serde(rename_all = "camelCase")]
pub struct TxnAuthrAgrmtMeta {
<<<<<<< HEAD
    pub acceptance_mechanism_type: String,
    pub hash: String,
    pub time_of_acceptance: u64
=======
    pub mechanism: String,
    pub taa_digest: String,
    pub time: u64
>>>>>>> bc24340f
}

#[derive(Serialize, Deserialize, PartialEq, Debug)]
#[serde(rename_all = "camelCase")]
pub struct Request<T: serde::Serialize> {
    pub req_id: u64,
    pub identifier: String,
    pub operation: T,
    pub protocol_version: Option<usize>,
    #[serde(skip_serializing_if = "Option::is_none")]
    pub signature: Option<String>,
    #[serde(skip_serializing_if = "Option::is_none")]
<<<<<<< HEAD
    pub txn_authr_agrmt_meta: Option<TxnAuthrAgrmtMeta>
=======
    pub taa_acceptance: Option<TxnAuthrAgrmtMeta>
>>>>>>> bc24340f
}

impl<T: serde::Serialize> Request<T> {
    pub fn new(req_id: u64, identifier: &str, operation: T, protocol_version: usize) -> Request<T> {
        Request {
            req_id,
            identifier: identifier.to_string(),
            operation,
            protocol_version: Some(protocol_version),
            signature: None,
<<<<<<< HEAD
            txn_authr_agrmt_meta: None,
=======
            taa_acceptance: None,
>>>>>>> bc24340f
        }
    }

    pub fn build_request(identifier: Option<&str>, operation: T) -> Result<String, serde_json::Error> {
        let req_id = time::get_time().sec as u64 * (1e9 as u64) + time::get_time().nsec as u64;
        let identifier = identifier.unwrap_or(DEFAULT_LIBIDY_DID);
        serde_json::to_string(&Request::new(req_id, identifier, operation, ProtocolVersion::get()))
    }
}<|MERGE_RESOLUTION|>--- conflicted
+++ resolved
@@ -29,15 +29,9 @@
 #[derive(Serialize, Deserialize, PartialEq, Debug)]
 #[serde(rename_all = "camelCase")]
 pub struct TxnAuthrAgrmtMeta {
-<<<<<<< HEAD
-    pub acceptance_mechanism_type: String,
-    pub hash: String,
-    pub time_of_acceptance: u64
-=======
     pub mechanism: String,
     pub taa_digest: String,
     pub time: u64
->>>>>>> bc24340f
 }
 
 #[derive(Serialize, Deserialize, PartialEq, Debug)]
@@ -50,11 +44,7 @@
     #[serde(skip_serializing_if = "Option::is_none")]
     pub signature: Option<String>,
     #[serde(skip_serializing_if = "Option::is_none")]
-<<<<<<< HEAD
-    pub txn_authr_agrmt_meta: Option<TxnAuthrAgrmtMeta>
-=======
     pub taa_acceptance: Option<TxnAuthrAgrmtMeta>
->>>>>>> bc24340f
 }
 
 impl<T: serde::Serialize> Request<T> {
@@ -65,11 +55,7 @@
             operation,
             protocol_version: Some(protocol_version),
             signature: None,
-<<<<<<< HEAD
-            txn_authr_agrmt_meta: None,
-=======
             taa_acceptance: None,
->>>>>>> bc24340f
         }
     }
 
