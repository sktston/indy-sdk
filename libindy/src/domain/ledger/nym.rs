<<<<<<< HEAD
use super::constants::GET_NYM;
use super::response::{GetReplyResultV0, GetReplyResultV1, ReplyType};
=======
use super::constants::{NYM, GET_NYM};
use super::response::{GetReplyResultV0, GetReplyResultV1};
use super::super::crypto::did::ShortDidValue;

#[derive(Serialize, PartialEq, Debug)]
pub struct NymOperation {
    #[serde(rename = "type")]
    pub _type: String,
    pub dest: ShortDidValue,
    #[serde(skip_serializing_if = "Option::is_none")]
    pub verkey: Option<String>,
    #[serde(skip_serializing_if = "Option::is_none")]
    pub alias: Option<String>,
    #[serde(skip_serializing_if = "Option::is_none")]
    pub role: Option<::serde_json::Value>,
}

impl NymOperation {
    pub fn new(dest: ShortDidValue, verkey: Option<String>, alias: Option<String>, role: Option<::serde_json::Value>) -> NymOperation {
        NymOperation {
            _type: NYM.to_string(),
            dest,
            verkey,
            alias,
            role,
        }
    }
}
>>>>>>> 1d2b83d2

#[derive(Serialize, PartialEq, Debug)]
pub struct GetNymOperation {
    #[serde(rename = "type")]
    pub _type: String,
    pub dest: ShortDidValue
}

impl GetNymOperation {
    pub fn new(dest: ShortDidValue) -> GetNymOperation {
        GetNymOperation {
            _type: GET_NYM.to_string(),
            dest
        }
    }
}

#[derive(Debug, Deserialize)]
#[serde(untagged)]
pub enum GetNymReplyResult {
    GetNymReplyResultV0(GetReplyResultV0<String>),
    GetNymReplyResultV1(GetReplyResultV1<GetNymResultDataV1>)
}

impl ReplyType for GetNymReplyResult {
    fn get_type<'a>() -> &'a str {
        GET_NYM
    }
}

#[derive(Deserialize, Eq, PartialEq, Debug)]
pub struct GetNymResultDataV0 {
    pub identifier: Option<ShortDidValue>,
    pub dest: ShortDidValue,
    pub role: Option<String>,
    pub verkey: Option<String>
}

#[derive(Deserialize, Eq, PartialEq, Debug)]
pub struct GetNymResultDataV1 {
    pub ver: String,
    pub id: String,
    pub did: ShortDidValue,
    pub verkey: Option<String>,
    pub role: Option<String>
}

#[derive(Serialize, Deserialize, Eq, PartialEq, Debug)]
pub struct NymData {
    pub did: String,
    pub verkey: Option<String>,
    pub role: Option<String>,
}<|MERGE_RESOLUTION|>--- conflicted
+++ resolved
@@ -1,9 +1,5 @@
-<<<<<<< HEAD
-use super::constants::GET_NYM;
+use super::constants::{NYM, GET_NYM};
 use super::response::{GetReplyResultV0, GetReplyResultV1, ReplyType};
-=======
-use super::constants::{NYM, GET_NYM};
-use super::response::{GetReplyResultV0, GetReplyResultV1};
 use super::super::crypto::did::ShortDidValue;
 
 #[derive(Serialize, PartialEq, Debug)]
@@ -30,7 +26,6 @@
         }
     }
 }
->>>>>>> 1d2b83d2
 
 #[derive(Serialize, PartialEq, Debug)]
 pub struct GetNymOperation {
@@ -80,7 +75,7 @@
 
 #[derive(Serialize, Deserialize, Eq, PartialEq, Debug)]
 pub struct NymData {
-    pub did: String,
+    pub did: ShortDidValue,
     pub verkey: Option<String>,
     pub role: Option<String>,
 }