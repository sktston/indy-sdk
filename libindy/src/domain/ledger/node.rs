use super::constants::NODE;

#[derive(Serialize, PartialEq, Debug)]
pub struct NodeOperation {
    #[serde(rename = "type")]
    pub _type: String,
    pub dest: String,
    pub data: NodeOperationData
}

impl NodeOperation {
    pub fn new(dest: String, data: NodeOperationData) -> NodeOperation {
        NodeOperation {
            _type: NODE.to_string(),
            dest,
            data
        }
    }
}

#[derive(Serialize, PartialEq, Debug, Deserialize)]
pub enum Services {
    VALIDATOR,
    OBSERVER
}

#[derive(Serialize, PartialEq, Debug, Deserialize)]
pub struct NodeOperationData {
    #[serde(skip_serializing_if = "Option::is_none")]
    pub node_ip: Option<String>,
    #[serde(skip_serializing_if = "Option::is_none")]
    pub node_port: Option<i32>,
    #[serde(skip_serializing_if = "Option::is_none")]
    pub client_ip: Option<String>,
    #[serde(skip_serializing_if = "Option::is_none")]
    pub client_port: Option<i32>,
    pub alias: String,
    #[serde(skip_serializing_if = "Option::is_none")]
    pub services: Option<Vec<Services>>,
    #[serde(skip_serializing_if = "Option::is_none")]
<<<<<<< HEAD
    pub blskey: Option<String>,
    #[serde(skip_serializing_if = "Option::is_none")]
    pub blskey_pop: Option<String>
}

impl JsonEncodable for NodeOperationData {}

impl<'a> JsonDecodable<'a> for NodeOperationData {}
=======
    pub blskey: Option<String>
}
>>>>>>> b690cdef
<|MERGE_RESOLUTION|>--- conflicted
+++ resolved
@@ -38,16 +38,7 @@
     #[serde(skip_serializing_if = "Option::is_none")]
     pub services: Option<Vec<Services>>,
     #[serde(skip_serializing_if = "Option::is_none")]
-<<<<<<< HEAD
     pub blskey: Option<String>,
     #[serde(skip_serializing_if = "Option::is_none")]
     pub blskey_pop: Option<String>
-}
-
-impl JsonEncodable for NodeOperationData {}
-
-impl<'a> JsonDecodable<'a> for NodeOperationData {}
-=======
-    pub blskey: Option<String>
-}
->>>>>>> b690cdef
+}