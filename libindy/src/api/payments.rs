//TODO FIXME
#![allow(unused_variables)]
extern crate libc;

use self::libc::c_char;
use api::ErrorCode;
use commands::{Command, CommandExecutor};
use commands::payments::PaymentsCommand;
use errors::ToErrorCode;
use services::payments::PaymentsMethodCBs;
use utils::cstring::CStringUtils;

/// Create the payment address for this payment method.
///
/// This method generates private part of payment address
/// and stores it in a secure place. Ideally it should be
/// secret in libindy wallet (see crypto module).
///
/// Note that payment method should be able to resolve this
/// secret by fully resolvable payment address format.
///
/// #Params
/// command_handle: command handle to map callback to context
/// config: payment address config as json:
///   {
///     seed: <str>, // allows deterministic creation of payment address
///   }
/// wallet_handle: wallet handle where keys for signature are stored
///
/// #Returns
/// payment_address - public identifier of payment address in fully resolvable payment address format
pub type CreatePaymentAddressCB = extern fn(command_handle: i32,
                                            config: *const c_char,
                                            wallet_handle: i32,
                                            cb: Option<extern fn(command_handle_: i32,
                                                                 err: ErrorCode,
                                                                 payment_address: *const c_char) -> ErrorCode>) -> ErrorCode;

/// Modifies Indy request by adding information how to pay fees for this transaction
/// according to this payment method.
///
/// This method consumes set of UTXO inputs and outputs. The difference between inputs balance
/// and outputs balance is the fee for this transaction.
///
/// Not that this method also produces correct fee signatures.
///
/// Format of inputs is specific for payment method. Usually it should reference payment transaction
/// with at least one output that corresponds to payment address that user owns.
///
/// #Params
/// req_json: initial transaction request as json
/// inputs_json: The list of UTXO inputs as json array:
///   ["input1", ...]
///   Note that each input should reference paymentAddress
/// outputs_json: The list of UTXO outputs as json array:
///   [{
///     paymentAddress: <str>, // payment address used as output
///     amount: <int>, // amount of tokens to transfer to this payment address
///     extra: <str>, // optional data
///   }]
/// wallet_handle: wallet handle where keys for signature are stored
///
/// #Returns
/// req_with_fees_json - modified Indy request with added fees info
pub type AddRequestFeesCB = extern fn(command_handle: i32,
                                      req_json: *const c_char,
                                      inputs_json: *const c_char,
                                      outputs_json: *const c_char,
                                      wallet_handle: i32,
                                      cb: Option<extern fn(command_handle_: i32,
                                                           err: ErrorCode,
                                                           req_with_fees_json: *const c_char) -> ErrorCode>) -> ErrorCode;

/// Parses response for Indy request with fees.
///
/// #Params
/// command_handle
/// resp_json: response for Indy request with fees
///   Note: this param will be used to determine payment_method
///
/// #Returns
/// utxo_json - parsed (payment method and node version agnostic) utxo info as json:
///   [{
///      input: <str>, // UTXO input
///      amount: <int>, // amount of tokens in this input
///      extra: <str>, // optional data from payment transaction
///   }]
pub type ParseResponseWithFeesCB = extern fn(command_handle: i32,
                                             resp_json: *const c_char,
                                             cb: Option<extern fn(command_handle_: i32,
                                                                  err: ErrorCode,
                                                                  utxo_json: *const c_char) -> ErrorCode>) -> ErrorCode;

/// Builds Indy request for getting UTXO list for payment address
/// according to this payment method.
///
/// #Params
/// payment_address: target payment address
/// wallet_handle: wallet handle where keys for signature are stored
///
/// #Returns
/// get_utxo_txn_json - Indy request for getting UTXO list for payment address
pub type BuildGetUTXORequestCB = extern fn(command_handle: i32,
                                           payment_address: *const c_char,
                                           wallet_handle: i32,
                                           cb: Option<extern fn(command_handle_: i32,
                                                                err: ErrorCode,
                                                                get_utxo_txn_json: *const c_char) -> ErrorCode>) -> ErrorCode;

/// Parses response for Indy request for getting UTXO list.
///
/// #Params
/// resp_json: response for Indy request for getting UTXO list
///
/// #Returns
/// utxo_json - parsed (payment method and node version agnostic) utxo info as json:
///   [{
///      input: <str>, // UTXO input
///      amount: <int>, // amount of tokens in this input
///      extra: <str>, // optional data from payment transaction
///   }]
pub type ParseGetUTXOResponseCB = extern fn(command_handle: i32,
                                            resp_json: *const c_char,
                                            cb: Option<extern fn(command_handle_: i32,
                                                                 err: ErrorCode,
                                                                 utxo_json: *const c_char) -> ErrorCode>) -> ErrorCode;

/// Builds Indy request for doing tokens payment
/// according to this payment method.
///
/// This method consumes set of UTXO inputs and outputs.
///
/// Format of inputs is specific for payment method. Usually it should reference payment transaction
/// with at least one output that corresponds to payment address that user owns.
///
/// #Params
/// inputs_json: The list of UTXO inputs as json array:
///   ["input1", ...]
///   Note that each input should reference paymentAddress
/// outputs_json: The list of UTXO outputs as json array:
///   [{
///     paymentAddress: <str>, // payment address used as output
///     amount: <int>, // amount of tokens to transfer to this payment address
///     extra: <str>, // optional data
///   }]
/// wallet_handle: wallet handle where keys for signature are stored
///
/// #Returns
/// payment_req_json - Indy request for doing tokens payment
pub type BuildPaymentReqCB = extern fn(command_handle: i32,
                                       inputs_json: *const c_char,
                                       outputs_json: *const c_char,
                                       wallet_handle: i32,
                                       cb: Option<extern fn(command_handle_: i32,
                                                            err: ErrorCode,
                                                            payment_req_json: *const c_char) -> ErrorCode>) -> ErrorCode;

/// Parses response for Indy request for payment txn.
///
/// #Params
/// command_handle
/// resp_json: response for Indy request for payment txn
///   Note: this param will be used to determine payment_method
///
/// #Returns
/// utxo_json - parsed (payment method and node version agnostic) utxo info as json:
///   [{
///      input: <str>, // UTXO input
///      amount: <int>, // amount of tokens in this input
///      extra: <str>, // optional data from payment transaction
///   }]
pub type ParsePaymentResponseCB = extern fn(command_handle: i32,
                                            resp_json: *const c_char,
                                            cb: Option<extern fn(command_handle_: i32,
                                                                 err: ErrorCode,
                                                                 utxo_json: *const c_char) -> ErrorCode>) -> ErrorCode;

/// Builds Indy request for doing tokens minting
/// according to this payment method.
///
/// #Params
/// outputs_json: The list of UTXO outputs as json array:
///   [{
///     paymentAddress: <str>, // payment address used as output
///     amount: <int>, // amount of tokens to transfer to this payment address
///     extra: <str>, // optional data
///   }]
/// wallet_handle: wallet handle where keys for signature are stored
///
/// #Returns
/// mint_req_json - Indy request for doing tokens minting
pub type BuildMintReqCB = extern fn(command_handle: i32,
                                    outputs_json: *const c_char,
                                    wallet_handle: i32,
                                    cb: Option<extern fn(command_handle_: i32,
                                                         err: ErrorCode,
                                                         mint_req_json: *const c_char) -> ErrorCode>) -> ErrorCode;

/// Builds Indy request for setting fees for transactions in the ledger
///
/// # Params
/// command_handle
/// fees_json {
///   txnType1: amount1,
///   txnType2: amount2,
///   .................
///   txnTypeN: amountN,
/// }
/// wallet_handle: wallet handle where keys for signature are stored
///
/// # Return
/// set_txn_fees_json - Indy request for setting fees for transactions in the ledger
pub type BuildSetTxnFeesReqCB = extern fn(command_handle: i32,
                                          fees_json: *const c_char,
                                          wallet_handle: i32,
                                          cb: Option<extern fn(command_handle_: i32,
                                                               err: ErrorCode,
                                                               set_txn_fees_json: *const c_char) -> ErrorCode>) -> ErrorCode;

/// Builds Indy get request for getting fees for transactions in the ledger
///
/// # Params
/// command_handle
/// wallet_handle: wallet handle where keys for signature are stored
///
/// # Return
/// get_txn_fees_json - Indy request for getting fees for transactions in the ledger
pub type BuildGetTxnFeesReqCB = extern fn(command_handle: i32,
                                          wallet_handle: i32,
                                          cb: Option<extern fn(command_handle_: i32,
                                                               err: ErrorCode,
                                                               get_txn_fees_json: *const c_char) -> ErrorCode>) -> ErrorCode;

/// Parses response for Indy request for getting fees
///
/// # Params
/// command_handle
/// payment_method
/// resp_json: response for Indy request for getting fees
///
/// # Return
/// fees_json {
///   txnType1: amount1,
///   txnType2: amount2,
///   .................
///   txnTypeN: amountN,
/// }
pub type ParseGetTxnFeesResponseCB = extern fn(command_handle: i32,
                                               resp_json: *const c_char,
                                               cb: Option<extern fn(command_handle_: i32,
                                                                    err: ErrorCode,
                                                                    fees_json: *const c_char) -> ErrorCode>) -> ErrorCode;

/// Register custom payment implementation.
///
/// It allows library user to provide custom payment method implementation as set of handlers.
///
/// #Params
/// command_handle: Command handle to map callback to caller context.
/// payment_method: The type of payment method also used as sub-prefix for fully resolvable payment address format ("sov" - for example)
/// create_payment_address: "create_payment_address" operation handler
/// add_request_fees: "add_request_fees" operation handler
/// build_get_utxo_request: "build_get_utxo_request" operation handler
/// parse_get_utxo_response: "parse_get_utxo_response" operation handler
/// build_payment_req: "build_payment_req" operation handler
/// build_mint_req: "build_mint_req" operation handler
///
/// #Returns
/// Error code
#[no_mangle]
pub extern fn indy_register_payment_method(command_handle: i32,
                                           payment_method: *const c_char,
                                           create_payment_address: Option<CreatePaymentAddressCB>,
                                           add_request_fees: Option<AddRequestFeesCB>,
                                           parse_response_with_fees: Option<ParseResponseWithFeesCB>,
                                           build_get_utxo_request: Option<BuildGetUTXORequestCB>,
                                           parse_get_utxo_response: Option<ParseGetUTXOResponseCB>,
                                           build_payment_req: Option<BuildPaymentReqCB>,
                                           parse_payment_response: Option<ParsePaymentResponseCB>,
                                           build_mint_req: Option<BuildMintReqCB>,
                                           build_set_txn_fees_req: Option<BuildSetTxnFeesReqCB>,
                                           build_get_txn_fees_req: Option<BuildGetTxnFeesReqCB>,
                                           parse_get_txn_fees_response: Option<ParseGetTxnFeesResponseCB>,
                                           cb: Option<extern fn(command_handle_: i32,
                                                                err: ErrorCode)>) -> ErrorCode {
    check_useful_c_str!(payment_method, ErrorCode::CommonInvalidParam2);
    check_useful_c_callback!(create_payment_address, ErrorCode::CommonInvalidParam3);
    check_useful_c_callback!(add_request_fees, ErrorCode::CommonInvalidParam4);
    check_useful_c_callback!(parse_response_with_fees, ErrorCode::CommonInvalidParam5);
    check_useful_c_callback!(build_get_utxo_request, ErrorCode::CommonInvalidParam6);
    check_useful_c_callback!(parse_get_utxo_response, ErrorCode::CommonInvalidParam7);
    check_useful_c_callback!(build_payment_req, ErrorCode::CommonInvalidParam8);
    check_useful_c_callback!(parse_payment_response, ErrorCode::CommonInvalidParam9);
    check_useful_c_callback!(build_mint_req, ErrorCode::CommonInvalidParam10);
    check_useful_c_callback!(build_set_txn_fees_req, ErrorCode::CommonInvalidParam11);
    check_useful_c_callback!(build_get_txn_fees_req, ErrorCode::CommonInvalidParam12);
    check_useful_c_callback!(parse_get_txn_fees_response, ErrorCode::CommonInvalidParam13);
    check_useful_c_callback!(cb, ErrorCode::CommonInvalidParam14);

    let cbs = PaymentsMethodCBs::new(
        create_payment_address,
        add_request_fees,
        parse_response_with_fees,
        build_get_utxo_request,
        parse_get_utxo_response,
        build_payment_req,
        parse_payment_response,
        build_mint_req,
        build_set_txn_fees_req,
        build_get_txn_fees_req,
        parse_get_txn_fees_response
    );
    let result = CommandExecutor::instance().send(Command::Payments(
        PaymentsCommand::RegisterMethod(payment_method, cbs, Box::new(move |result| {
            cb(command_handle, result.to_error_code());
        }))
    ));

    result.to_error_code()
}

/// Create the payment address for specified payment method
///
///
/// This method generates private part of payment address
/// and stores it in a secure place. Ideally it should be
/// secret in libindy wallet (see crypto module).
///
/// Note that payment method should be able to resolve this
/// secret by fully resolvable payment address format.
///
/// #Params
/// command_handle: command handle to map callback to context
/// wallet_handle: wallet handle where to save new address
/// payment_method: Payment method to use (for example, 'sov')
/// config: payment address config as json:
///   {
///     seed: <str>, // allows deterministic creation of payment address
///   }
///
/// #Returns
/// payment_address - public identifier of payment address in fully resolvable payment address format
#[no_mangle]
pub extern fn indy_create_payment_address(command_handle: i32,
                                          wallet_handle: i32,
                                          payment_method: *const c_char,
                                          config: *const c_char,
                                          cb: Option<extern fn(command_handle_: i32,
                                                               err: ErrorCode,
                                                               payment_address: *const c_char)>) -> ErrorCode {
    check_useful_c_str!(payment_method, ErrorCode::CommonInvalidParam3);
    check_useful_c_str!(config, ErrorCode::CommonInvalidParam4);
    check_useful_c_callback!(cb, ErrorCode::CommonInvalidParam5);

    let result = CommandExecutor::instance().send(Command::Payments(
        PaymentsCommand::CreateAddress(wallet_handle, payment_method, config, Box::new(move |result| {
            let (err, address) = result_to_err_code_1!(result, String::new());
            let address = CStringUtils::string_to_cstring(address);
            cb(command_handle, err, address.as_ptr());
        }))
    ));

    result.to_error_code()
}

/// Lists all payment addresses that are stored in the wallet
///
/// #Params
/// command_handle: command handle to map callback to context
/// wallet_handle: wallet to search for payment_addresses in
///
/// #Returns
/// payment_addresses_json - json array of string with json addresses
#[no_mangle]
pub extern fn indy_list_payment_addresses(command_handle: i32,
                                  wallet_handle: i32,
                                  cb: Option<extern fn(command_handle_: i32,
                                                       err: ErrorCode,
<<<<<<< HEAD
                                                       payment_addresses_json: *const c_char)>) -> ErrorCode {
    check_useful_c_callback!(cb, ErrorCode::CommonInvalidParam3);
=======
                                                       payment_adresses_json: *const c_char)>) -> ErrorCode {
    check_useful_c_callback!(cb, ErrorCode::CommonInvalidParam1);
>>>>>>> 3fdaacb3

    let result = CommandExecutor::instance().send(Command::Payments(
        PaymentsCommand::ListAddresses(wallet_handle, Box::new(move |result| {
            let (err, addresses_json) = result_to_err_code_1!(result, String::new());
            let addresses_json = CStringUtils::string_to_cstring(addresses_json);
            cb(command_handle, err, addresses_json.as_ptr());
        }))
    ));

    result.to_error_code()
}

/// Modifies Indy request by adding information how to pay fees for this transaction
/// according to selected payment method.
///
/// Payment selection is performed by looking to o
///
/// This method consumes set of UTXO inputs and outputs. The difference between inputs balance
/// and outputs balance is the fee for this transaction.
///
/// Not that this method also produces correct fee signatures.
///
/// Format of inputs is specific for payment method. Usually it should reference payment transaction
/// with at least one output that corresponds to payment address that user owns.
///
/// #Params
/// wallet_handle: wallet handle where keys for signature are stored
/// req_json: initial transaction request as json
/// inputs_json: The list of UTXO inputs as json array:
///   ["input1", ...]
///   Notes:
///     - each input should reference paymentAddress
///     - this param will be used to determine payment_method
/// outputs_json: The list of UTXO outputs as json array:
///   [{
///     paymentAddress: <str>, // payment address used as output
///     amount: <int>, // amount of tokens to transfer to this payment address
///     extra: <str>, // optional data
///   }]
///
/// #Returns
/// req_with_fees_json - modified Indy request with added fees info
/// payment_method
#[no_mangle]
pub extern fn indy_add_request_fees(command_handle: i32,
                                    wallet_handle: i32,
                                    req_json: *const c_char,
                                    inputs_json: *const c_char,
                                    outputs_json: *const c_char,
                                    cb: Option<extern fn(command_handle_: i32,
                                                         err: ErrorCode,
                                                         req_with_fees_json: *const c_char,
                                                         payment_method: *const c_char)>) -> ErrorCode {
    check_useful_c_str!(req_json, ErrorCode::CommonInvalidParam3);
    check_useful_c_str!(inputs_json, ErrorCode::CommonInvalidParam4);
    check_useful_c_str!(outputs_json, ErrorCode::CommonInvalidParam5);
    check_useful_c_callback!(cb, ErrorCode::CommonInvalidParam6);

    let result = CommandExecutor::instance().send(Command::Payments(
        PaymentsCommand::AddRequestFees(req_json, inputs_json, outputs_json, wallet_handle,Box::new(move |result| {
            let (err, req_with_fees_json, payment_method) = result_to_err_code_2!(result, String::new(), String::new());
            let req_with_fees_json = CStringUtils::string_to_cstring(req_with_fees_json);
            let payment_method = CStringUtils::string_to_cstring(payment_method);
            cb(command_handle, err, req_with_fees_json.as_ptr(), payment_method.as_ptr());
        }))
    ));

    result.to_error_code()
}

/// Parses response for Indy request with fees.
///
/// #Params
/// command_handle
/// payment_method
/// resp_json: response for Indy request with fees
///   Note: this param will be used to determine payment_method
///
/// #Returns
/// utxo_json - parsed (payment method and node version agnostic) utxo info as json:
///   [{
///      input: <str>, // UTXO input
///      amount: <int>, // amount of tokens in this input
///      extra: <str>, // optional data from payment transaction
///   }]
#[no_mangle]
pub extern fn indy_parse_response_with_fees(command_handle: i32,
                                            payment_method: *const c_char,
                                            resp_json: *const c_char,
                                            cb: Option<extern fn(command_handle_: i32,
                                                                 err: ErrorCode,
                                                                 utxo_json: *const c_char)>) -> ErrorCode {
    check_useful_c_str!(payment_method, ErrorCode::CommonInvalidParam2);
    check_useful_c_str!(resp_json, ErrorCode::CommonInvalidParam3);
    check_useful_c_callback!(cb, ErrorCode::CommonInvalidParam4);

    let result = CommandExecutor::instance().send(Command::Payments(
        PaymentsCommand::ParseResponseWithFees(payment_method, resp_json, Box::new(move |result| {
            let (err, utxo_json) = result_to_err_code_1!(result, String::new());
            let utxo_json = CStringUtils::string_to_cstring(utxo_json);
            cb(command_handle, err, utxo_json.as_ptr());
        }))
    ));
    result.to_error_code()
}

/// Builds Indy request for getting UTXO list for payment address
/// according to this payment method.
///
/// #Params
/// wallet_handle: wallet handle where keys for signature are stored
/// payment_address: target payment address
///
/// #Returns
/// get_utxo_txn_json - Indy request for getting UTXO list for payment address
/// payment_method
#[no_mangle]
pub extern fn indy_build_get_utxo_request(command_handle: i32,
                                          wallet_handle: i32,
                                          payment_address: *const c_char,
                                          cb: Option<extern fn(command_handle_: i32,
                                                               err: ErrorCode,
                                                               get_utxo_txn_json: *const c_char,
                                                               payment_method: *const c_char)>) -> ErrorCode {
    check_useful_c_str!(payment_address, ErrorCode::CommonInvalidParam3);
    check_useful_c_callback!(cb, ErrorCode::CommonInvalidParam4);

    let result = CommandExecutor::instance().send(Command::Payments(
        PaymentsCommand::BuildGetUtxoRequest(payment_address, wallet_handle, Box::new(move |result| {
            let (err, get_utxo_txn_json, payment_method) = result_to_err_code_2!(result, String::new(), String::new());
            let get_utxo_txn_json = CStringUtils::string_to_cstring(get_utxo_txn_json);
            let payment_method = CStringUtils::string_to_cstring(payment_method);
            cb(command_handle, err, get_utxo_txn_json.as_ptr(), payment_method.as_ptr());
        }))
    ));

    result.to_error_code()
}

/// Parses response for Indy request for getting UTXO list.
///
/// #Params
/// resp_json: response for Indy request for getting UTXO list
///   Note: this param will be used to determine payment_method
///
/// #Returns
/// utxo_json - parsed (payment method and node version agnostic) utxo info as json:
///   [{
///      input: <str>, // UTXO input
///      amount: <int>, // amount of tokens in this input
///      extra: <str>, // optional data from payment transaction
///   }]
#[no_mangle]
pub extern fn indy_parse_get_utxo_response(command_handle: i32,
                                           payment_method: *const c_char,
                                           resp_json: *const c_char,
                                           cb: Option<extern fn(command_handle_: i32,
                                                                err: ErrorCode,
                                                                utxo_json: *const c_char)>) -> ErrorCode {
    check_useful_c_str!(payment_method, ErrorCode::CommonInvalidParam2);
    check_useful_c_str!(resp_json, ErrorCode::CommonInvalidParam3);
    check_useful_c_callback!(cb, ErrorCode::CommonInvalidParam4);

    let result = CommandExecutor::instance().send(Command::Payments(
        PaymentsCommand::ParseGetUtxoResponse(payment_method, resp_json, Box::new(move |result| {
            let (err, utxo_json) = result_to_err_code_1!(result, String::new());
            let utxo_json = CStringUtils::string_to_cstring(utxo_json);
            cb(command_handle, err, utxo_json.as_ptr());
        }))
    ));

    result.to_error_code()
}

/// Builds Indy request for doing tokens payment
/// according to this payment method.
///
/// This method consumes set of UTXO inputs and outputs.
///
/// Format of inputs is specific for payment method. Usually it should reference payment transaction
/// with at least one output that corresponds to payment address that user owns.
///
/// #Params
/// wallet_handle: wallet handle where keys for signature are stored
/// inputs_json: The list of UTXO inputs as json array:
///   ["input1", ...]
///   Note that each input should reference paymentAddress
/// outputs_json: The list of UTXO outputs as json array:
///   [{
///     paymentAddress: <str>, // payment address used as output
///     amount: <int>, // amount of tokens to transfer to this payment address
///     extra: <str>, // optional data
///   }]
///
/// #Returns
/// payment_req_json - Indy request for doing tokens payment
/// payment_method
#[no_mangle]
pub extern fn indy_build_payment_req(command_handle: i32,
                                     wallet_handle: i32,
                                     inputs_json: *const c_char,
                                     outputs_json: *const c_char,
                                     cb: Option<extern fn(command_handle_: i32,
                                                          err: ErrorCode,
                                                          payment_req_json: *const c_char,
                                                          payment_method: *const c_char)>) -> ErrorCode {
    check_useful_c_str!(inputs_json, ErrorCode::CommonInvalidParam3);
    check_useful_c_str!(outputs_json, ErrorCode::CommonInvalidParam4);
    check_useful_c_callback!(cb, ErrorCode::CommonInvalidParam5);

    let result = CommandExecutor::instance().send(Command::Payments(
        PaymentsCommand::BuildPaymentReq(inputs_json, outputs_json, wallet_handle, Box::new(move |result| {
            let (err, payment_req_json, payment_method) = result_to_err_code_2!(result, String::new(), String::new());
            let payment_req_json = CStringUtils::string_to_cstring(payment_req_json);
            let payment_method = CStringUtils::string_to_cstring(payment_method);
            cb(command_handle, err, payment_req_json.as_ptr(), payment_method.as_ptr());
        }))
    ));

    result.to_error_code()
}

/// Parses response for Indy request for payment txn.
///
/// #Params
/// command_handle
/// payment_method
/// resp_json: response for Indy request for payment txn
///   Note: this param will be used to determine payment_method
///
/// #Returns
/// utxo_json - parsed (payment method and node version agnostic) utxo info as json:
///   [{
///      input: <str>, // UTXO input
///      amount: <int>, // amount of tokens in this input
///      extra: <str>, // optional data from payment transaction
///   }]
#[no_mangle]
pub extern fn indy_parse_payment_response(command_handle: i32,
                                          payment_method: *const c_char,
                                          resp_json: *const c_char,
                                          cb: Option<extern fn(command_handle_: i32,
                                                               err: ErrorCode,
                                                               utxo_json: *const c_char)>) -> ErrorCode {
    check_useful_c_str!(payment_method, ErrorCode::CommonInvalidParam2);
    check_useful_c_str!(resp_json, ErrorCode::CommonInvalidParam3);
    check_useful_c_callback!(cb, ErrorCode::CommonInvalidParam4);

    let result = CommandExecutor::instance().send(Command::Payments(
        PaymentsCommand::ParsePaymentResponse(payment_method, resp_json, Box::new(move |result| {
            let (err, utxo_json) = result_to_err_code_1!(result, String::new());
            let utxo_json = CStringUtils::string_to_cstring(utxo_json);
            cb(command_handle, err, utxo_json.as_ptr());
        }))
    ));

    result.to_error_code()
}

/// Builds Indy request for doing tokens minting
/// according to this payment method.
///
/// #Params
/// wallet_handle: wallet handle where keys for signature are stored
/// outputs_json: The list of UTXO outputs as json array:
///   [{
///     paymentAddress: <str>, // payment address used as output
///     amount: <int>, // amount of tokens to transfer to this payment address
///     extra: <str>, // optional data
///   }]
///
/// #Returns
/// mint_req_json - Indy request for doing tokens minting
/// payment_method
#[no_mangle]
pub extern fn indy_build_mint_req(command_handle: i32,
                                  wallet_handle: i32,
                                  outputs_json: *const c_char,
                                  cb: Option<extern fn(command_handle_: i32,
                                                       err: ErrorCode,
                                                       mint_req_json: *const c_char,
                                                       payment_method: *const c_char)>) -> ErrorCode {
    check_useful_c_str!(outputs_json, ErrorCode::CommonInvalidParam3);
    check_useful_c_callback!(cb, ErrorCode::CommonInvalidParam4);

    let result = CommandExecutor::instance().send(Command::Payments(
        PaymentsCommand::BuildMintReq(outputs_json, wallet_handle, Box::new(move |result| {
            let (err, mint_req_json, payment_method) = result_to_err_code_2!(result, String::new(), String::new());
            let mint_req_json = CStringUtils::string_to_cstring(mint_req_json);
            let payment_method = CStringUtils::string_to_cstring(payment_method);
            cb(command_handle, err, mint_req_json.as_ptr(), payment_method.as_ptr());
        }))
    ));

    result.to_error_code()
}

/// Builds Indy request for setting fees for transactions in the ledger
///
/// # Params
/// command_handle
/// wallet_handle: wallet handle where keys for signature are stored
/// payment_method
/// fees_json {
///   txnType1: amount1,
///   txnType2: amount2,
///   .................
///   txnTypeN: amountN,
/// }
/// # Return
/// set_txn_fees_json - Indy request for setting fees for transactions in the ledger
#[no_mangle]
pub extern fn indy_build_set_txn_fees_req(command_handle: i32,
                                          wallet_handle: i32,
                                          payment_method: *const c_char,
                                          fees_json: *const c_char,
                                          cb: Option<extern fn(command_handle_: i32,
                                                               err: ErrorCode,
                                                               set_txn_fees_json: *const c_char)>) -> ErrorCode {
    check_useful_c_str!(payment_method, ErrorCode::CommonInvalidParam3);
    check_useful_c_str!(fees_json, ErrorCode::CommonInvalidParam4);
    check_useful_c_callback!(cb, ErrorCode::CommonInvalidParam5);

    let result = CommandExecutor::instance().send(Command::Payments(
        PaymentsCommand::BuildSetTxnFeesReq(payment_method, fees_json, wallet_handle, Box::new(move |result| {
            let (err, set_txn_fees_json) = result_to_err_code_1!(result, String::new());
            let set_txn_fees_json = CStringUtils::string_to_cstring(set_txn_fees_json);
            cb(command_handle, err, set_txn_fees_json.as_ptr());
        }))
    ));

    result.to_error_code()
}

/// Builds Indy get request for getting fees for transactions in the ledger
///
/// # Params
/// command_handle
/// wallet_handle: wallet handle where keys for signature are stored
/// payment_method
///
/// # Return
/// get_txn_fees_json - Indy request for getting fees for transactions in the ledger
#[no_mangle]
pub extern fn indy_build_get_txn_fees_req(command_handle: i32,
                                          wallet_handle: i32,
                                          payment_method: *const c_char,
                                          cb: Option<extern fn(command_handle_: i32,
                                                               err: ErrorCode,
                                                               get_txn_fees_json: *const c_char)>) -> ErrorCode {
    check_useful_c_str!(payment_method, ErrorCode::CommonInvalidParam3);
    check_useful_c_callback!(cb, ErrorCode::CommonInvalidParam4);

    let result = CommandExecutor::instance().send(Command::Payments(
        PaymentsCommand::BuildGetTxnFeesReq(payment_method, wallet_handle, Box::new(move |result| {
            let (err, get_txn_fees_json) = result_to_err_code_1!(result, String::new());
            let get_txn_fees_json = CStringUtils::string_to_cstring(get_txn_fees_json);
            cb(command_handle, err, get_txn_fees_json.as_ptr());
        }))
    ));

    result.to_error_code()
}

/// Parses response for Indy request for getting fees
///
/// # Params
/// command_handle
/// payment_method
/// resp_json: response for Indy request for getting fees
///
/// # Return
/// fees_json {
///   txnType1: amount1,
///   txnType2: amount2,
///   .................
///   txnTypeN: amountN,
/// }
#[no_mangle]
pub extern fn indy_parse_get_txn_fees_response(command_handle: i32,
                                               payment_method: *const c_char,
                                               resp_json: *const c_char,
                                               cb: Option<extern fn(command_handle_: i32,
                                                                    err: ErrorCode,
                                                                    fees_json: *const c_char)>) -> ErrorCode {
    check_useful_c_str!(payment_method, ErrorCode::CommonInvalidParam2);
    check_useful_c_str!(resp_json, ErrorCode::CommonInvalidParam3);
    check_useful_c_callback!(cb, ErrorCode::CommonInvalidParam4);

    let result = CommandExecutor::instance().send(Command::Payments(
        PaymentsCommand::ParseGetTxnFeesResponse(payment_method, resp_json, Box::new(move |result| {
            let (err, fees_json) = result_to_err_code_1!(result, String::new());
            let fees_json = CStringUtils::string_to_cstring(fees_json);
            cb(command_handle, err, fees_json.as_ptr());
        }))
    ));

    result.to_error_code()
}

#[no_mangle]
pub extern fn indy_sign_multi_request(command_handle: i32,
                                      wallet_handle: i32,
                                      submitter_did: *const c_char,
                                      request_json: *const c_char,
                                      cb: Option<extern fn(xcommand_handle: i32, err: ErrorCode,
                                                           signed_request_json: *const c_char)>) -> ErrorCode {
    unimplemented!()
}<|MERGE_RESOLUTION|>--- conflicted
+++ resolved
@@ -376,13 +376,8 @@
                                   wallet_handle: i32,
                                   cb: Option<extern fn(command_handle_: i32,
                                                        err: ErrorCode,
-<<<<<<< HEAD
                                                        payment_addresses_json: *const c_char)>) -> ErrorCode {
     check_useful_c_callback!(cb, ErrorCode::CommonInvalidParam3);
-=======
-                                                       payment_adresses_json: *const c_char)>) -> ErrorCode {
-    check_useful_c_callback!(cb, ErrorCode::CommonInvalidParam1);
->>>>>>> 3fdaacb3
 
     let result = CommandExecutor::instance().send(Command::Payments(
         PaymentsCommand::ListAddresses(wallet_handle, Box::new(move |result| {
