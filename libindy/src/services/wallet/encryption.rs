use std::collections::HashMap;

use utils::crypto::chacha20poly1305_ietf::ChaCha20Poly1305IETF;

use errors::wallet::WalletError;

use super::storage::TagValue;
use super::wallet::TagName;

<<<<<<< HEAD

pub(super) fn encrypt_as_searchable(data: &[u8], key1: [u8; 32], key2: [u8; 32]) -> Vec<u8> {
    let hmacsha256::Tag(hash) = hmacsha256::authenticate(data, &hmacsha256::Key(key2));
    let mut nonce: [u8; xchacha20poly1305_ietf::NONCEBYTES] = Default::default();
    nonce.copy_from_slice(&hash[..xchacha20poly1305_ietf::NONCEBYTES]);
    let ct = xchacha20poly1305_ietf::seal(data, None, &xchacha20poly1305_ietf::Nonce(nonce), &xchacha20poly1305_ietf::Key(key1));
    let mut result: Vec<u8> = Default::default();
    result.extend_from_slice(&nonce);
    result.extend_from_slice(&ct);
    result
}

pub(super) fn encrypt_as_not_searchable(data: &[u8], key: [u8; 32]) -> Vec<u8> {
    let nonce = xchacha20poly1305_ietf::gen_nonce();
    let ct = xchacha20poly1305_ietf::seal(data, None, &nonce, &xchacha20poly1305_ietf::Key(key));
    let mut result: Vec<u8> = Default::default();
    result.extend_from_slice(&nonce.0);
    result.extend_from_slice(&ct);
    result
}

pub(super) fn decrypt(enc_text: &Vec<u8>, key1: [u8; 32]) -> Result<Vec<u8>, WalletError> {
    let mut nonce: [u8; xchacha20poly1305_ietf::NONCEBYTES] = Default::default();
    nonce.copy_from_slice(&enc_text[..xchacha20poly1305_ietf::NONCEBYTES]);

    let mut cypher_text: Vec<u8> = Default::default();
    cypher_text.extend_from_slice(&enc_text[xchacha20poly1305_ietf::NONCEBYTES..]);

    match xchacha20poly1305_ietf::open(&cypher_text, None, &xchacha20poly1305_ietf::Nonce(nonce), &xchacha20poly1305_ietf::Key(key1)) {
        Err(_) => Err(WalletError::EncryptionError("Decryption error".to_string())),
        Ok(x) => Ok(x)
    }
}

pub(super) fn encrypt_tag_names(tag_names: &[String], tag_name_key: [u8; 32], tags_hmac_key: [u8; 32]) -> Result<Vec<TagName>, WalletError> {
    let mut encrypted_tag_names = Vec::new();

    for name in tag_names {
        let encrypted_name = encrypt_as_searchable(name.as_bytes(), tag_name_key, tags_hmac_key);
        let tag_name = if name.chars().next() == Some('~') {
            TagName::OfPlain(encrypted_name)
        } else {
            TagName::OfEncrypted(encrypted_name)
        };
        encrypted_tag_names.push(tag_name)
    }

    Ok(encrypted_tag_names)
}

pub(super) fn encrypt_tags(tags: &HashMap<String, String>, tag_name_key: [u8; 32], tag_value_key: [u8; 32], tags_hmac_key: [u8; 32]) -> HashMap<Vec<u8>, TagValue> {
=======
pub(super) fn encrypt_tags(tags: &HashMap<String, String>, tag_name_key: &[u8], tag_value_key: &[u8], tags_hmac_key: &[u8]) -> HashMap<Vec<u8>, TagValue> {
>>>>>>> 21c19510
    let mut etags: HashMap<Vec<u8>, TagValue> = HashMap::new();

    for (tag_name, tag_value) in tags {
        let ekey = ChaCha20Poly1305IETF::encrypt_as_searchable(tag_name.as_bytes(), tag_name_key, tags_hmac_key);
        if tag_name.chars().next() == Some('~') {
            etags.insert(ekey, TagValue::Plain(tag_value.to_string()));
        }
        else {
            etags.insert(ekey, TagValue::Encrypted(ChaCha20Poly1305IETF::encrypt_as_searchable(tag_value.as_bytes(), tag_value_key, tags_hmac_key)));
        }
    }
    etags
}

pub(super) fn decrypt_tags(etags: &Option<HashMap<Vec<u8>, TagValue>>, tag_name_key: &[u8], tag_value_key: &[u8]) -> Result<Option<HashMap<String, String>>, WalletError> {
    match etags {
        &None => Ok(None),
        &Some(ref etags) => {
            let mut tags: HashMap<String, String> = HashMap::new();

            for (ref etag_name, ref etag_value) in etags {
                let tag_name = match ChaCha20Poly1305IETF::decrypt(&etag_name, tag_name_key) {
                    Err(_) => return Err(WalletError::EncryptionError("Unable to decrypt tag name".to_string())),
                    Ok(tag_name) => String::from_utf8(tag_name)?
                };

                let tag_value = match etag_value {
                    &&TagValue::Plain(ref plain_value) => plain_value.clone(),
<<<<<<< HEAD
                    &&TagValue::Encrypted(ref evalue)  => match decrypt(&evalue, tag_value_key) {
=======
                    &&TagValue::Encrypted(ref evalue) |
                    &&TagValue::Meta(ref evalue) => match ChaCha20Poly1305IETF::decrypt(&evalue, tag_value_key) {
>>>>>>> 21c19510
                        Err(_) => return Err(WalletError::EncryptionError("Unable to decrypt tag value".to_string())),
                        Ok(tag_value) => String::from_utf8(tag_value)?
                    }
                };
                tags.insert(tag_name, tag_value);
            }

            Ok(Some(tags))
        }
    }
}


#[test]
    #[test]
    fn test_encrypt_decrypt_tags() {
        let mut tags = HashMap::new();
        tags.insert("tag1".to_string(), "value1".to_string());
        tags.insert("tag2".to_string(), "value2".to_string());
        tags.insert("~tag3".to_string(), "value3".to_string());

        let tag_name_key = ChaCha20Poly1305IETF::create_key();
        let tag_value_key = ChaCha20Poly1305IETF::create_key();
        let hmac_key = ChaCha20Poly1305IETF::create_key();

        let c = encrypt_tags(&tags, &tag_name_key, &tag_value_key, &hmac_key);
        let u = decrypt_tags(&Some(c), &tag_name_key, &tag_value_key).unwrap().unwrap();
        assert_eq!(tags, u);
    }

    #[test]
    fn test_decrypt_tags_works_for_none() {
        let tag_name_key = ChaCha20Poly1305IETF::create_key();
        let tag_value_key = ChaCha20Poly1305IETF::create_key();

        let u = decrypt_tags(&None, &tag_name_key, &tag_value_key).unwrap();
        assert!(u.is_none());
    }<|MERGE_RESOLUTION|>--- conflicted
+++ resolved
@@ -7,46 +7,12 @@
 use super::storage::TagValue;
 use super::wallet::TagName;
 
-<<<<<<< HEAD
 
-pub(super) fn encrypt_as_searchable(data: &[u8], key1: [u8; 32], key2: [u8; 32]) -> Vec<u8> {
-    let hmacsha256::Tag(hash) = hmacsha256::authenticate(data, &hmacsha256::Key(key2));
-    let mut nonce: [u8; xchacha20poly1305_ietf::NONCEBYTES] = Default::default();
-    nonce.copy_from_slice(&hash[..xchacha20poly1305_ietf::NONCEBYTES]);
-    let ct = xchacha20poly1305_ietf::seal(data, None, &xchacha20poly1305_ietf::Nonce(nonce), &xchacha20poly1305_ietf::Key(key1));
-    let mut result: Vec<u8> = Default::default();
-    result.extend_from_slice(&nonce);
-    result.extend_from_slice(&ct);
-    result
-}
-
-pub(super) fn encrypt_as_not_searchable(data: &[u8], key: [u8; 32]) -> Vec<u8> {
-    let nonce = xchacha20poly1305_ietf::gen_nonce();
-    let ct = xchacha20poly1305_ietf::seal(data, None, &nonce, &xchacha20poly1305_ietf::Key(key));
-    let mut result: Vec<u8> = Default::default();
-    result.extend_from_slice(&nonce.0);
-    result.extend_from_slice(&ct);
-    result
-}
-
-pub(super) fn decrypt(enc_text: &Vec<u8>, key1: [u8; 32]) -> Result<Vec<u8>, WalletError> {
-    let mut nonce: [u8; xchacha20poly1305_ietf::NONCEBYTES] = Default::default();
-    nonce.copy_from_slice(&enc_text[..xchacha20poly1305_ietf::NONCEBYTES]);
-
-    let mut cypher_text: Vec<u8> = Default::default();
-    cypher_text.extend_from_slice(&enc_text[xchacha20poly1305_ietf::NONCEBYTES..]);
-
-    match xchacha20poly1305_ietf::open(&cypher_text, None, &xchacha20poly1305_ietf::Nonce(nonce), &xchacha20poly1305_ietf::Key(key1)) {
-        Err(_) => Err(WalletError::EncryptionError("Decryption error".to_string())),
-        Ok(x) => Ok(x)
-    }
-}
-
-pub(super) fn encrypt_tag_names(tag_names: &[String], tag_name_key: [u8; 32], tags_hmac_key: [u8; 32]) -> Result<Vec<TagName>, WalletError> {
+pub(super) fn encrypt_tag_names(tag_names: &[String], tag_name_key: &[u8], tags_hmac_key: &[u8]) -> Result<Vec<TagName>, WalletError> {
     let mut encrypted_tag_names = Vec::new();
 
     for name in tag_names {
-        let encrypted_name = encrypt_as_searchable(name.as_bytes(), tag_name_key, tags_hmac_key);
+        let encrypted_name = ChaCha20Poly1305IETF::encrypt_as_searchable(name.as_bytes(), tag_name_key, tags_hmac_key);
         let tag_name = if name.chars().next() == Some('~') {
             TagName::OfPlain(encrypted_name)
         } else {
@@ -58,10 +24,7 @@
     Ok(encrypted_tag_names)
 }
 
-pub(super) fn encrypt_tags(tags: &HashMap<String, String>, tag_name_key: [u8; 32], tag_value_key: [u8; 32], tags_hmac_key: [u8; 32]) -> HashMap<Vec<u8>, TagValue> {
-=======
 pub(super) fn encrypt_tags(tags: &HashMap<String, String>, tag_name_key: &[u8], tag_value_key: &[u8], tags_hmac_key: &[u8]) -> HashMap<Vec<u8>, TagValue> {
->>>>>>> 21c19510
     let mut etags: HashMap<Vec<u8>, TagValue> = HashMap::new();
 
     for (tag_name, tag_value) in tags {
@@ -90,12 +53,7 @@
 
                 let tag_value = match etag_value {
                     &&TagValue::Plain(ref plain_value) => plain_value.clone(),
-<<<<<<< HEAD
-                    &&TagValue::Encrypted(ref evalue)  => match decrypt(&evalue, tag_value_key) {
-=======
-                    &&TagValue::Encrypted(ref evalue) |
-                    &&TagValue::Meta(ref evalue) => match ChaCha20Poly1305IETF::decrypt(&evalue, tag_value_key) {
->>>>>>> 21c19510
+                    &&TagValue::Encrypted(ref evalue) => match ChaCha20Poly1305IETF::decrypt(&evalue, tag_value_key) {
                         Err(_) => return Err(WalletError::EncryptionError("Unable to decrypt tag value".to_string())),
                         Ok(tag_value) => String::from_utf8(tag_value)?
                     }
