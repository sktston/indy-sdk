extern crate libc;
extern crate indy_crypto;

mod storage;
mod encryption;
mod query_encryption;
mod iterator;
mod language;
mod wallet;

use std::cell::RefCell;
use std::collections::HashMap;
use std::fs;
use std::fs::{File, DirBuilder};
use std::io::{Read, Write};
use std::path::PathBuf;
use named_type::NamedType;

use serde_json;
use base64;

use api::wallet::*;
use errors::wallet::WalletError;
use errors::common::CommonError;
use utils::environment::EnvironmentUtils;
use utils::sequence::SequenceUtils;
use utils::crypto::chacha20poly1305_ietf::ChaCha20Poly1305IETF;

use self::storage::WalletStorageType;
use self::storage::default::SQLiteStorageType;
use self::storage::plugged::PluggedStorageType;
use self::wallet::{Wallet, Keys, Tags};
use self::indy_crypto::utils::json::{JsonDecodable, JsonEncodable};


#[derive(Serialize, Deserialize)]
pub struct WalletDescriptor {
    pool_name: String,
    xtype: String,
    name: String
}

impl WalletDescriptor {
    pub fn new(pool_name: &str, xtype: &str, name: &str) -> WalletDescriptor {
        WalletDescriptor {
            pool_name: pool_name.to_string(),
            xtype: xtype.to_string(),
            name: name.to_string()
        }
    }
}

impl JsonEncodable for WalletDescriptor {}

impl<'a> JsonDecodable<'a> for WalletDescriptor {}


#[derive(Debug)]
pub struct WalletCredentials {
    master_key: [u8; 32],
    storage_credentials: String,
}


impl WalletCredentials {
    fn from_json(json: &str) -> Result<WalletCredentials, WalletError> {
        if let serde_json::Value::Object(m) = try!(serde_json::from_str(json)) {
            let master_key = if let Some(&serde_json::Value::String(ref master_key_encoded)) = m.get("key") {
                let decoded_vector = try!(base64::decode(&master_key_encoded));
                if decoded_vector.len() != 32 {
                    return Err(WalletError::InputError(String::from("Master key must be base64-encoded 32 bytes long binary")));
                }
                let mut master_key: [u8; 32] = [0; 32];
                master_key.clone_from_slice(&decoded_vector[0..32]);
                master_key
            } else {
                return Err(WalletError::InputError(String::from("Credentials missing 'key' field")));
            };

            let storage_credentials = if let Some(&serde_json::Value::Object(ref storage_credentials)) = m.get("storage_credentials") {
                serde_json::to_string(&storage_credentials).unwrap()
            } else {
                String::from("{}")
            };

            Ok(WalletCredentials {
                master_key: master_key,
                storage_credentials: storage_credentials
            })
        } else {
            return Err(WalletError::InputError(String::from("Credentials must be JSON object")));
        }
    }
}


pub struct WalletService {
    storage_types: RefCell<HashMap<String, Box<WalletStorageType>>>,
    wallets: RefCell<HashMap<i32, Box<Wallet>>>
}

impl WalletService {
    pub fn new() -> WalletService {
        let mut types: HashMap<String, Box<WalletStorageType>> = HashMap::new();
        types.insert("default".to_string(), Box::new(SQLiteStorageType::new()));

        WalletService {
            storage_types: RefCell::new(types),
            wallets: RefCell::new(HashMap::new())
        }
    }

<<<<<<< HEAD
    pub fn register_wallet_storage(&self,
                                   type_: &str,
                                   create: WalletCreate,
                                   open: WalletOpen,
                                   close: WalletClose,
                                   delete: WalletDelete,
                                   add_record: WalletAddRecord,
                                   update_record_value: WalletUpdateRecordValue,
                                   update_record_tags: WalletUpdateRecordTags,
                                   add_record_tags: WalletAddRecordTags,
                                   delete_record_tags: WalletDeleteRecordTags,
                                   delete_record: WalletDeleteRecord,
                                   get_record: WalletGetRecord,
                                   get_record_id: WalletGetRecordId,
                                   get_record_type: WalletGetRecordType,
                                   get_record_value: WalletGetRecordValue,
                                   get_record_tags: WalletGetRecordTags,
                                   get_storage_metadata: WalletGetStorageMetadata,
                                   set_storage_metadata: WalletSetStorageMetadata,
                                   free_record: WalletFreeRecord,
                                   search_records: WalletSearchRecords,
                                   search_all_records: WalletSearchAllRecords,
                                   get_search_total_count: WalletGetSearchTotalCount,
                                   fetch_search_next_record: WalletFetchSearchNextRecord,
                                   free_search: WalletFreeSearch) -> Result<(), WalletError> {
        let mut storage_types = self.storage_types.borrow_mut();

        if storage_types.contains_key(type_) {
            return Err(WalletError::TypeAlreadyRegistered(type_.to_string()));
        }

        storage_types.insert(type_.to_string(),
                             Box::new(
                                 PluggedStorageType::new(create, open, close, delete,
                                                         add_record, update_record_value,
                                                         update_record_tags, add_record_tags, delete_record_tags,
                                                         delete_record, get_record, get_record_id,
                                                         get_record_type, get_record_value, get_record_tags,
                                                          get_storage_metadata, set_storage_metadata,
                                                         free_record, search_records, search_all_records,
                                                         get_search_total_count,
                                                         fetch_search_next_record, free_search)));
        Ok(())
    }

    pub fn create_wallet(&self,
                         pool_name: &str,
                         name: &str,
                         storage_type: Option<&str>,
                         storage_config: Option<&str>,
                         credentials: &str) -> Result<(), WalletError> {
        let xtype = storage_type.unwrap_or("default");
=======
    pub fn register_type(&self,
                         xtype: &str,
                         create: extern fn(name: *const c_char,
                                           config: *const c_char,
                                           credentials: *const c_char) -> ErrorCode,
                         open: extern fn(name: *const c_char,
                                         config: *const c_char,
                                         runtime_config: *const c_char,
                                         credentials: *const c_char,
                                         handle: *mut i32) -> ErrorCode,
                         set: extern fn(handle: i32,
                                        key: *const c_char,
                                        value: *const c_char) -> ErrorCode,
                         get: extern fn(handle: i32,
                                        key: *const c_char,
                                        value_ptr: *mut *const c_char) -> ErrorCode,
                         get_not_expired: extern fn(handle: i32,
                                                    key: *const c_char,
                                                    value_ptr: *mut *const c_char) -> ErrorCode,
                         list: extern fn(handle: i32,
                                         key_prefix: *const c_char,
                                         values_json_ptr: *mut *const c_char) -> ErrorCode,
                         close: extern fn(handle: i32) -> ErrorCode,
                         delete: extern fn(name: *const c_char,
                                           config: *const c_char,
                                           credentials: *const c_char) -> ErrorCode,
                         free: extern fn(wallet_handle: i32,
                                         value: *const c_char) -> ErrorCode) -> Result<(), WalletError> {
        trace!("register_type >>> xtype: {:?}", xtype);

        let mut wallet_types = self.types.borrow_mut();

        if wallet_types.contains_key(xtype) {
            return Err(WalletError::TypeAlreadyRegistered(xtype.to_string()));
        }

        wallet_types.insert(xtype.to_string(),
                            Box::new(
                                PluggedWalletType::new(create, open, set, get,
                                                       get_not_expired, list, close, delete, free)));
        trace!("register_type <<<");

        Ok(())
    }

    pub fn create(&self,
                  pool_name: &str,
                  xtype: Option<&str>,
                  name: &str, config: Option<&str>,
                  credentials: Option<&str>) -> Result<(), WalletError> {
        trace!("create >>> pool_name: {:?}, xtype: {:?}, name: {:?}, credentials: {:?}", pool_name, xtype, name, credentials);

        let xtype = xtype.unwrap_or("default");
>>>>>>> 710c424c

        let storage_types = self.storage_types.borrow();
        if !storage_types.contains_key(xtype) {
            return Err(WalletError::UnknownType(xtype.to_string()));
        }

        let wallet_path = _wallet_path(name);
        if wallet_path.exists() {
            return Err(WalletError::AlreadyExists(name.to_string()));
        }
        DirBuilder::new()
            .recursive(true)
            .create(wallet_path)?;

        let storage_type = storage_types.get(xtype).unwrap();
        let credentials = WalletCredentials::from_json(credentials)?;
        storage_type.create_storage(name, storage_config, &credentials.storage_credentials, &Keys::gen_keys(credentials.master_key))?;

        let mut descriptor_file = File::create(_wallet_descriptor_path(name))?;
        descriptor_file
            .write_all({
                WalletDescriptor::new(pool_name, xtype, name)
                    .to_json()?
                    .as_bytes()
            })?;
        descriptor_file.sync_all()?;

        if storage_config.is_some() {
            let mut config_file = File::create(_wallet_config_path(name))?;
            config_file.write_all(storage_config.unwrap().as_bytes())?;
            config_file.sync_all()?;
        }

        trace!("create <<<");

        Ok(())
    }

<<<<<<< HEAD
    pub fn delete_wallet(&self, name: &str, credentials: &str) -> Result<(), WalletError> {
=======
    pub fn delete(&self,
                  name: &str,
                  credentials: Option<&str>) -> Result<(), WalletError> {
        trace!("delete >>> name: {:?}, credentials: {:?}", name, credentials);

>>>>>>> 710c424c
        let mut descriptor_json = String::new();
        let descriptor: WalletDescriptor = WalletDescriptor::from_json({
            let mut file = File::open(_wallet_descriptor_path(name))?; // FIXME: Better error!
            file.read_to_string(&mut descriptor_json)?;
            descriptor_json.as_str()
        })?;

        let storage_types = self.storage_types.borrow();
        if !storage_types.contains_key(descriptor.xtype.as_str()) {
            return Err(WalletError::UnknownType(descriptor.xtype));
        }

        let storage_type = storage_types.get(descriptor.xtype.as_str()).unwrap();

        let config = {
            let config_path = _wallet_config_path(name);

            if config_path.exists() {
                let mut config_json = String::new();
                let mut file = File::open(config_path)?;
                file.read_to_string(&mut config_json)?;
                Some(config_json)
            } else {
                None
            }
        };

        let credentials = WalletCredentials::from_json(credentials)?;
        storage_type.delete_storage(name,
                                    config.as_ref().map(String::as_str),
                                    &credentials.storage_credentials)?;

        fs::remove_dir_all(_wallet_path(name))?;

        trace!("delete <<<");

        Ok(())
    }

<<<<<<< HEAD
    pub fn open_wallet(&self, name: &str, runtime_config: Option<&str>, credentials: &str) -> Result<i32, WalletError> {
=======
    pub fn open(&self,
                name: &str,
                runtime_config: Option<&str>,
                credentials: Option<&str>) -> Result<i32, WalletError> {
        trace!("open >>> name: {:?}, runtime_config: {:?}, credentials: {:?}", name, runtime_config, credentials);

>>>>>>> 710c424c
        let mut descriptor_json = String::new();
        let descriptor: WalletDescriptor = WalletDescriptor::from_json({
            let mut file = File::open(_wallet_descriptor_path(name))?; // FIXME: Better error!
            file.read_to_string(&mut descriptor_json)?;
            descriptor_json.as_str()
        })?;

        let storage_types = self.storage_types.borrow();
        if !storage_types.contains_key(descriptor.xtype.as_str()) {
            return Err(WalletError::UnknownType(descriptor.xtype));
        }
        let storage_type = storage_types.get(descriptor.xtype.as_str()).unwrap();

        let mut wallets = self.wallets.borrow_mut();
        if wallets.values().any(|ref wallet| wallet.get_name() == name) {
            return Err(WalletError::AlreadyOpened(name.to_string()));
        }

        let config = {
            let config_path = _wallet_config_path(name);

            if config_path.exists() {
                let mut config_json = String::new();
                let mut file = File::open(config_path)?;
                file.read_to_string(&mut config_json)?;
                Some(config_json)
            } else {
                None
            }
        };

        let credentials = WalletCredentials::from_json(credentials)?;
        let storage = storage_type.open_storage(name,
                                                config.as_ref().map(String::as_str),
                                                &credentials.storage_credentials)?;
        let keys = Keys::new(
            ChaCha20Poly1305IETF::decrypt(
                &storage.get_storage_metadata()?,
                &credentials.master_key
            )?
        );
        let wallet = Wallet::new(name, &descriptor.pool_name, storage, keys);
        let wallet_handle = SequenceUtils::get_next_id();
<<<<<<< HEAD
        wallets.insert(wallet_handle, Box::new(wallet));
        Ok(wallet_handle)
    }

    pub fn list_wallets(&self) -> Result<Vec<WalletDescriptor>, WalletError> {
=======
        wallets.insert(wallet_handle, wallet);

        trace!("open <<< wallet_handle: {:?}", wallet_handle);

        Ok(wallet_handle)
    }

    pub fn list_wallets(&self) -> Result<Vec<WalletMetadata>, WalletError> {
        trace!("list_wallets >>>");

>>>>>>> 710c424c
        let mut descriptors = Vec::new();
        let wallet_home_path = EnvironmentUtils::wallet_home_path();

        for entry in fs::read_dir(wallet_home_path)? {
            let dir_entry = if let Ok(dir_entry) = entry { dir_entry } else { continue };
            if let Some(wallet_name) = dir_entry.path().file_name().and_then(|os_str| os_str.to_str()) {
                let mut descriptor_json = String::new();
                File::open(_wallet_descriptor_path(wallet_name)).ok()
                    .and_then(|mut f| f.read_to_string(&mut descriptor_json).ok())
                    .and_then(|_| WalletDescriptor::from_json(descriptor_json.as_str()).ok())
                    .map(|descriptor| descriptors.push(descriptor));
            }
        }

        trace!("list_wallets <<< descriptors: {:?}", descriptors);

        Ok(descriptors)
    }

<<<<<<< HEAD
    pub fn close_wallet(&self, handle: i32) -> Result<(), WalletError> {
        match self.wallets.borrow_mut().remove(&handle) {
            Some(mut wallet) => wallet.close(),
=======
    pub fn close(&self, handle: i32) -> Result<(), WalletError> {
        trace!("close >>> handle: {:?}", handle);

        let res = match self.wallets.borrow_mut().remove(&handle) {
            Some(wallet) => wallet.close(),
>>>>>>> 710c424c
            None => Err(WalletError::InvalidHandle(handle.to_string()))
        }?;

        trace!("close <<< res: {:?}", res);

        Ok(res)
    }

    pub fn add_record(&self, wallet_handle: i32, type_: &str, name: &str, value: &str, tags_json: &str) -> Result<(), WalletError> {
        match self.wallets.borrow().get(&wallet_handle) {
            Some(wallet) => {
                let tags: Tags = serde_json::from_str(tags_json)?;
                wallet.add(type_, name, value, &tags)
            }
            None => Err(WalletError::InvalidHandle(wallet_handle.to_string()))
        }
    }

    pub fn add_indy_object<T>(&self, wallet_handle: i32, name: &str, object: &T, tags_json: &str) -> Result<String, WalletError> where T: JsonEncodable, T: NamedType {
        let type_ = T::short_type_name();
        match self.wallets.borrow().get(&wallet_handle) {
            Some(wallet) => {
                let object_json = object.to_json()
                    .map_err(map_err_trace!())
                    .map_err(|err| CommonError::InvalidState(format!("Cannot serialize {:?}: {:?}", type_, err)))?;
                self.add_record(wallet_handle, &self.add_prefix(type_), name, &object_json, tags_json)?;
                Ok(object_json)
            }
            None => Err(WalletError::InvalidHandle(wallet_handle.to_string()))
        }
    }

    pub fn update_record_value(&self, wallet_handle: i32, type_: &str, name: &str, value: &str) -> Result<(), WalletError> {
        match self.wallets.borrow().get(&wallet_handle) {
            Some(wallet) => wallet.update(type_, name, value),
            None => Err(WalletError::InvalidHandle(wallet_handle.to_string()))
        }
    }

    pub fn update_indy_object<T>(&self, wallet_handle: i32, name: &str, object: &T) -> Result<String, WalletError> where T: JsonEncodable, T: NamedType {
        let type_ = T::short_type_name();
        match self.wallets.borrow().get(&wallet_handle) {
            Some(wallet) => {
                let object_json = object.to_json()
                    .map_err(map_err_trace!())
                    .map_err(|err| CommonError::InvalidState(format!("Cannot serialize {:?}: {:?}", type_, err)))?;
                wallet.update(&self.add_prefix(type_), name, &object_json)?;
                Ok(object_json)
            }
            None => Err(WalletError::InvalidHandle(wallet_handle.to_string()))
        }
    }

    pub fn add_record_tags(&self, wallet_handle: i32, type_: &str, name: &str, tags_json: &str) -> Result<(), WalletError> {
        match self.wallets.borrow_mut().get_mut(&wallet_handle) {
            Some(wallet) => {
                let tags: Tags = serde_json::from_str(tags_json)?;
                wallet.add_tags(type_, name, &tags)
            },
            None => Err(WalletError::InvalidHandle(wallet_handle.to_string()))
        }
    }

    pub fn add_indy_record_tags<T>(&self, wallet_handle: i32, name: &str, tags_json: &str) -> Result<(), WalletError> where T: NamedType {
        self.add_record_tags(wallet_handle, &self.add_prefix(T::short_type_name()), name, tags_json)
    }

    pub fn update_record_tags(&self, wallet_handle: i32, type_: &str, name: &str, tags_json: &str) -> Result<(), WalletError> {
        match self.wallets.borrow_mut().get_mut(&wallet_handle) {
            Some(wallet) => {
                let tags: Tags = serde_json::from_str(tags_json)?;
                wallet.update_tags(type_, name, &tags)
            },
            None => Err(WalletError::InvalidHandle(wallet_handle.to_string()))
        }
    }

    pub fn update_indy_record_tags<T>(&self, wallet_handle: i32, name: &str, tags_json: &str) -> Result<(), WalletError> where T: NamedType {
        self.update_record_tags(wallet_handle, &self.add_prefix(T::short_type_name()), name, tags_json)
    }

    pub fn delete_record_tags(&self, wallet_handle: i32, type_: &str, name: &str, tag_names_json: &str) -> Result<(), WalletError> {
        match self.wallets.borrow_mut().get_mut(&wallet_handle) {
            Some(wallet) => {
                let tag_names: Vec<String> = serde_json::from_str(tag_names_json)?;
                wallet.delete_tags(type_, name, &tag_names[..])
            },
            None => Err(WalletError::InvalidHandle(wallet_handle.to_string()))
        }
    }

    pub fn delete_record(&self, wallet_handle: i32, type_: &str, name: &str) -> Result<(), WalletError> {
        match self.wallets.borrow().get(&wallet_handle) {
            Some(wallet) => wallet.delete(type_, name),
            None => Err(WalletError::InvalidHandle(wallet_handle.to_string()))
        }
    }
<<<<<<< HEAD
=======

    pub fn check(&self, handle: i32) -> Result<(), WalletError> {
        match self.wallets.borrow().get(&handle) {
            Some(_) => Ok(()),
            None => Err(WalletError::InvalidHandle(handle.to_string()))
        }
    }
}
>>>>>>> 710c424c

    pub fn delete_indy_record<T>(&self, wallet_handle: i32, name: &str) -> Result<(), WalletError> where T: NamedType {
        self.delete_record(wallet_handle, &self.add_prefix(T::short_type_name()), name)
    }

    pub fn get_record(&self, wallet_handle: i32, type_: &str, name: &str, options_json: &str) -> Result<WalletRecord, WalletError> {
        match self.wallets.borrow().get(&wallet_handle) {
            Some(wallet) => wallet.get(type_, name, options_json),
            None => Err(WalletError::InvalidHandle(wallet_handle.to_string()))
        }
    }

    pub fn get_indy_record<T>(&self, wallet_handle: i32, name: &str, options_json: &str) -> Result<WalletRecord, WalletError> where T: NamedType {
        self.get_record(wallet_handle, &self.add_prefix(T::short_type_name()), name, options_json)
    }

    // Dirty hack. json must live longer then result T
    pub fn get_indy_object<'a, T>(&self, wallet_handle: i32, name: &str, options_json: &str, json: &'a mut String) -> Result<T, WalletError> where T: JsonDecodable<'a>, T: NamedType {
        let type_ = T::short_type_name();

        let record: WalletRecord = match self.wallets.borrow().get(&wallet_handle) {
            Some(wallet) => wallet.get(&self.add_prefix(type_), name, options_json),
            None => Err(WalletError::InvalidHandle(wallet_handle.to_string()))
        }?;
        *json = record.get_value()
            .ok_or(CommonError::InvalidStructure(format!("{} not found for id: {:?}", type_, name)))?.to_string();

        T::from_json(json)
            .map_err(map_err_trace!())
            .map_err(|err|
                WalletError::CommonError(CommonError::InvalidState(format!("Cannot deserialize {:?}: {:?}", type_, err))))
    }

    pub fn search_records(&self, wallet_handle: i32, type_: &str, query_json: &str, options_json: &str) -> Result<WalletSearch, WalletError> {
        //        match self.wallets.borrow().get(&wallet_handle) {
        //            Some(wallet) => wallet.search_records(type_, query_json, options_json),
        //            None => Err(WalletError::InvalidHandle(wallet_handle.to_string()))
        //        }
        unimplemented!()
    }

    pub fn search_indy_records<T>(&self, wallet_handle: i32, query_json: &str, options_json: &str) -> Result<WalletSearch, WalletError> where T: NamedType {
        //        self.search_records(wallet_handle, &self.add_prefix(T::short_type_name()), query_json, options_json)
        unimplemented!()
    }

    pub fn search_all_records(&self, wallet_handle: i32) -> Result<WalletSearch, WalletError> {
        //        match self.wallets.borrow().get(&wallet_handle) {
        //            Some(wallet) => wallet.search_all_records(),
        //            None => Err(WalletError::InvalidHandle(wallet_handle.to_string()))
        //        }
        unimplemented!()
    }

    pub fn close_search(&self, wallet_handle: i32, search_handle: u32) -> Result<(), WalletError> {
        //        match self.wallets.borrow().get(&wallet_handle) {
        //            Some(wallet) => wallet.close_search(search_handle),
        //            None => Err(WalletError::InvalidHandle(wallet_handle.to_string()))
        //        }
        unimplemented!()
    }

    pub fn get_pool_name(&self, wallet_handle: i32) -> Result<String, WalletError> {
        match self.wallets.borrow().get(&wallet_handle) {
            Some(wallet) => Ok(wallet.get_pool_name()),
            None => Err(WalletError::InvalidHandle(wallet_handle.to_string()))
        }
    }

    pub fn upsert_indy_object<'a, T>(&self, wallet_handle: i32, name: &str, object: &T) -> Result<(), WalletError>
        where T: JsonEncodable, T: JsonDecodable<'a>, T: NamedType {
        if self.record_exists::<T>(wallet_handle, name)? {
            self.update_indy_object::<T>(wallet_handle, name, object)?
        } else {
            self.add_indy_object::<T>(wallet_handle, name, object, "{}")?
        };
        Ok(())
    }

    pub fn record_exists<T>(&self, wallet_handle: i32, name: &str) -> Result<bool, WalletError> where T: NamedType {
        match self.wallets.borrow().get(&wallet_handle) {
            Some(wallet) =>
                match wallet.get(&self.add_prefix(T::short_type_name()), name, &RecordOptions::id()) {
                    Ok(_) => Ok(true),
                    Err(WalletError::ItemNotFound) => Ok(false),
                    Err(err) => Err(err),
                }
            None => Err(WalletError::InvalidHandle(wallet_handle.to_string()))
        }
    }

    pub const PREFIX: &'static str = "Indy::";

    fn add_prefix(&self, type_: &str) -> String {
        format!("{}{}", WalletService::PREFIX, type_)
    }
}

#[derive(Debug, Clone, Serialize, Deserialize)]
pub struct WalletRecord {
    name: String,
    type_: Option<String>,
    value: Option<String>,
    tags: Option<String>
}

impl JsonEncodable for WalletRecord {}

impl<'a> JsonDecodable<'a> for WalletRecord {}

impl WalletRecord {
    pub fn new(name: String, type_: Option<String>, value: Option<String>, tags: Option<String>) -> WalletRecord {
        WalletRecord {
            name: name,
            type_: type_,
            value: value,
            tags: tags,
        }
    }
    pub fn get_id(&self) -> &str {
        self.name.as_str()
    }

    pub fn get_type(&self) -> Option<&str> {
        self.type_.as_ref().map(|t|
            if t.starts_with(WalletService::PREFIX) {
                t[WalletService::PREFIX.len()..].as_ref()
            } else {
                t.as_str()
            }
        )
    }

    pub fn get_value(&self) -> Option<&str> {
        self.value.as_ref().map(String::as_str)
    }

    pub fn get_tags(&self) -> Option<&str> {
        self.tags.as_ref().map(String::as_str)
    }
}

#[derive(Debug, Serialize, Deserialize)]
pub struct RecordOptions {
    fetch_type: Option<bool>,
    fetch_value: Option<bool>,
    fetch_tags: Option<bool>
}

impl JsonEncodable for RecordOptions {}

impl<'a> JsonDecodable<'a> for RecordOptions {}

impl RecordOptions {
    pub fn id() -> String {
        let options = RecordOptions {
            fetch_type: Some(false),
            fetch_value: Some(false),
            fetch_tags: Some(false)
        };

        options.to_json().unwrap()
    }

    pub fn id_value() -> String {
        let options = RecordOptions {
            fetch_type: Some(false),
            fetch_value: Some(true),
            fetch_tags: Some(false)
        };

        options.to_json().unwrap()
    }

    pub fn full() -> String {
        let options = RecordOptions {
            fetch_type: Some(true),
            fetch_value: Some(true),
            fetch_tags: Some(true)
        };

        options.to_json().unwrap()
    }
}

pub struct WalletSearch {
    // TODO
    total_count: Option<usize>,
    iter: Option<Box<Iterator<Item=WalletRecord>>>,
}

impl WalletSearch {
    pub fn get_total_count(&self) -> Result<Option<usize>, WalletError> {
        Ok(self.total_count)
    }

    pub fn fetch_next_record(&mut self) -> Result<Option<WalletRecord>, WalletError> {
        Ok(self.iter.as_mut().and_then(|i| i.next()))
    }
}

#[derive(Debug, Serialize, Deserialize)]
#[serde(rename_all = "camelCase")]
pub struct SearchOptions {
    retrieve_records: Option<bool>,
    retrieve_total_count: Option<bool>,
    retrieve_type: Option<bool>,
    retrieve_value: Option<bool>,
    retrieve_tags: Option<bool>
}

impl SearchOptions {
    pub fn full() -> String {
        let options = SearchOptions {
            retrieve_records: Some(true),
            retrieve_total_count: Some(true),
            retrieve_type: Some(true),
            retrieve_value: Some(true),
            retrieve_tags: Some(true)
        };

        options.to_json().unwrap()
    }
}

impl JsonEncodable for SearchOptions {}

impl<'a> JsonDecodable<'a> for SearchOptions {}

fn _wallet_path(name: &str) -> PathBuf {
    EnvironmentUtils::wallet_path(name)
}

fn _wallet_descriptor_path(name: &str) -> PathBuf {
    _wallet_path(name).join("wallet.json")
}

fn _wallet_config_path(name: &str) -> PathBuf {
    _wallet_path(name).join("config.json")
}


#[cfg(test)]
mod tests {
    use std;
    use super::*;
    //    use api::ErrorCode;
    //    use errors::wallet::WalletError;
    //    use utils::inmem_wallet::InmemWallet;
    //
    //    use std::time::Duration;
    //    use std::thread;
    //

//    const POOL: &'static str = "pool";
//    const WALLET: &'static str = "wallet";
//    const DEFAULT: &'static str = "default";
//    const ID_1: &'static str = "id1";
//    const ID_2: &'static str = "id2";
//    const TYPE_1: &'static str = "type1";
//    const TYPE_2: &'static str = "type2";
//    const VALUE_1: &'static str = "value1";
//    const VALUE_2: &'static str = "value2";
//    const TAGS_EMPTY: &'static str = "{}";
//    const TAGS: &'static str = r#"{"tagName1":"tagValue1"}"##;
//    const QUERY_EMPTY: &'static str = "{}";
//    const OPTIONS_EMPTY: &'static str = "{}";

    
    fn _fetch_options(type_: bool, value: bool, tags: bool) -> String {
        let mut map = HashMap::new();
        map.insert("fetch_type", type_);
        map.insert("fetch_value", value);
        map.insert("fetch_tags", tags);
        serde_json::to_string(&map).unwrap()
    }

    fn _credentials() -> String {
        String::from(r#"{"key":"MDAwMDAwMDAwMDAwMDAwMDAwMDAwMDAwMDAwMDAwMDA=", "storage_credentials": {}}"#)
    }

    fn _cleanup() {
        let mut path = std::env::home_dir().unwrap();
        path.push(".indy_client");
        path.push("wallet");
        path.push("test_wallet");
        if path.exists() {
            std::fs::remove_dir_all(path.clone()).unwrap();
        }
    }

    #[test]
    fn wallet_service_new_works() {
        WalletService::new();
    }

    //    #[test]
    //    fn wallet_service_register_type_works() {
    //        TestUtils::cleanup_indy_home();
    //        InmemWallet::cleanup();
    //
    //        let wallet_service = WalletService::new();
    //
    //        wallet_service
    //            .register_type(
    //                "inmem",
    //                InmemWallet::create,
    //                InmemWallet::open,
    //                InmemWallet::set,
    //                InmemWallet::get,
    //                InmemWallet::list,
    //                InmemWallet::close,
    //                InmemWallet::delete,
    //                InmemWallet::free
    //            )
    //            .unwrap();
    //
    //        TestUtils::cleanup_indy_home();
    //        InmemWallet::cleanup();
    //    }

    #[test]
    fn wallet_service_create_wallet_works() {
        _cleanup();

        let wallet_service = WalletService::new();
        wallet_service.create_wallet("pool1", "test_wallet", Some("default"), None, &_credentials()).unwrap();
    }
    //
    //    //    #[test]
    //    //    fn wallet_service_create_works_for_plugged() {
    //    //        TestUtils::cleanup_indy_home();
    //    //        InmemWallet::cleanup();
    //    //
    //    //        let wallet_service = WalletService::new();
    //    //
    //    //        wallet_service
    //    //            .register_type(
    //    //                "inmem",
    //    //                InmemWallet::create,
    //    //                InmemWallet::open,
    //    //                InmemWallet::set,
    //    //                InmemWallet::get,
    //    //                InmemWallet::list,
    //    //                InmemWallet::close,
    //    //                InmemWallet::delete,
    //    //                InmemWallet::free
    //    //            )
    //    //            .unwrap();
    //    //
    //    //        wallet_service.create("pool1", "wallet1", Some("inmem"), None, None).unwrap();
    //    //
    //    //        TestUtils::cleanup_indy_home();
    //    //        InmemWallet::cleanup();
    //    //    }
    //
    #[test]
    fn wallet_service_create_wallet_works_for_none_type() {
        _cleanup();

        let wallet_service = WalletService::new();
        wallet_service.create_wallet("pool1", "test_wallet", None, None, &_credentials()).unwrap();
    }

    #[test]
    fn wallet_service_create_wallet_works_for_unknown_type() {
        _cleanup();

        let wallet_service = WalletService::new();
        let res = wallet_service.create_wallet("pool1", "test_wallet", Some("unknown"), None, &_credentials());
        assert_match!(Err(WalletError::UnknownType(_)), res);
    }

    #[test]
    fn wallet_service_create_wallet_works_for_twice() {
        _cleanup();

        let wallet_service = WalletService::new();
        wallet_service.create_wallet("pool1", "test_wallet", None, None, &_credentials()).unwrap();

        let res = wallet_service.create_wallet("pool1", "test_wallet", None, None, &_credentials());
        assert_match!(Err(WalletError::AlreadyExists(_)), res);
    }

    #[test]
    fn wallet_service_delete_wallet_works() {
        _cleanup();

        let wallet_service = WalletService::new();
        wallet_service.create_wallet("pool1", "test_wallet", None, None, &_credentials()).unwrap();
        wallet_service.delete_wallet("test_wallet", &_credentials()).unwrap();
        wallet_service.create_wallet("pool1", "test_wallet", None, None, &_credentials()).unwrap();
    }
    //
    //    //    #[test]
    //    //    fn wallet_service_delete_works_for_plugged() {
    //    //        TestUtils::cleanup_indy_home();
    //    //        InmemWallet::cleanup();
    //    //
    //    //        let wallet_service = WalletService::new();
    //    //
    //    //        wallet_service
    //    //            .register_type(
    //    //                "inmem",
    //    //                InmemWallet::create,
    //    //                InmemWallet::open,
    //    //                InmemWallet::set,
    //    //                InmemWallet::get,
    //    //                InmemWallet::list,
    //    //                InmemWallet::close,
    //    //                InmemWallet::delete,
    //    //                InmemWallet::free
    //    //            )
    //    //            .unwrap();
    //    //
    //    //        wallet_service.create("pool1", "wallet1", Some("inmem"), None, None).unwrap();
    //    //        wallet_service.delete("wallet1", None).unwrap();
    //    //        wallet_service.create("pool1", "wallet1", Some("inmem"), None, None).unwrap();
    //    //
    //    //        TestUtils::cleanup_indy_home();
    //    //        InmemWallet::cleanup();
    //    //    }
    //
    #[test]
    fn wallet_service_open_wallet_works() {
        _cleanup();

        let wallet_service = WalletService::new();
        wallet_service.create_wallet("pool1", "test_wallet", None, None, &_credentials()).unwrap();
        wallet_service.open_wallet("test_wallet", None, &_credentials()).unwrap();
    }
    //
    //    //    #[test]
    //    //    fn wallet_service_open_works_for_plugged() {
    //    //        TestUtils::cleanup_indy_home();
    //    //        InmemWallet::cleanup();
    //    //
    //    //        let wallet_service = WalletService::new();
    //    //
    //    //        wallet_service
    //    //            .register_type(
    //    //                "inmem",
    //    //                InmemWallet::create,
    //    //                InmemWallet::open,
    //    //                InmemWallet::set,
    //    //                InmemWallet::get,
    //    //                InmemWallet::list,
    //    //                InmemWallet::close,
    //    //                InmemWallet::delete,
    //    //                InmemWallet::free
    //    //            )
    //    //            .unwrap();
    //    //
    //    //        wallet_service.create("pool1", "wallet1", Some("inmem"), None, None).unwrap();
    //    //        wallet_service.open("wallet1", None, None).unwrap();
    //    //
    //    //        TestUtils::cleanup_indy_home();
    //    //        InmemWallet::cleanup();
    //    //    }
    //
    //    //    #[test]
    //    //    fn wallet_service_list_wallets_works() {
    //    //        TestUtils::cleanup_indy_home();
    //    //        InmemWallet::cleanup();
    //    //
    //    //        let wallet_service = WalletService::new();
    //    //        wallet_service
    //    //            .register_type(
    //    //                "inmem",
    //    //                InmemWallet::create,
    //    //                InmemWallet::open,
    //    //                InmemWallet::set,
    //    //                InmemWallet::get,
    //    //                InmemWallet::list,
    //    //                InmemWallet::close,
    //    //                InmemWallet::delete,
    //    //                InmemWallet::free
    //    //            )
    //    //            .unwrap();
    //    //        let w1_meta = WalletDescriptor {
    //    //            name: "w1".to_string(),
    //    //            pool_name: "p1".to_string(),
    //    //            xtype: "default".to_string(),
    //    //        };
    //    //        let w2_meta = WalletDescriptor {
    //    //            name: "w2".to_string(),
    //    //            pool_name: "p2".to_string(),
    //    //            xtype: "inmem".to_string(),
    //    //        };
    //    //        let w3_meta = WalletDescriptor {
    //    //            name: "w3".to_string(),
    //    //            pool_name: "p1".to_string(),
    //    //            xtype: "default".to_string(),
    //    //        };
    //    //        wallet_service.create(&w1_meta.associated_pool_name,
    //    //                              &w1_meta.name,
    //    //                              Some(&w1_meta.type_),
    //    //                              None, None).unwrap();
    //    //        wallet_service.create(&w2_meta.associated_pool_name,
    //    //                              &w2_meta.name,
    //    //                              Some(&w2_meta.type_),
    //    //                              None, None).unwrap();
    //    //        wallet_service.create(&w3_meta.associated_pool_name,
    //    //                              &w3_meta.name,
    //    //                              None,
    //    //                              None, None).unwrap();
    //    //
    //    //        let wallets = wallet_service.list_wallets().unwrap();
    //    //
    //    //        assert!(wallets.contains(&w1_meta));
    //    //        assert!(wallets.contains(&w2_meta));
    //    //        assert!(wallets.contains(&w3_meta));
    //    //
    //    //        InmemWallet::cleanup();
    //    //        TestUtils::cleanup_indy_home();
    //    //    }
    //
    #[test]
    fn wallet_service_close_wallet_works() {
        _cleanup();

        let wallet_service = WalletService::new();
        wallet_service.create_wallet("pool1", "test_wallet", None, None, &_credentials()).unwrap();
        let wallet_handle = wallet_service.open_wallet("test_wallet", None, &_credentials()).unwrap();
        wallet_service.close_wallet(wallet_handle).unwrap();
    }
    //
    //    //    #[test]
    //    //    fn wallet_service_close_works_for_plugged() {
    //    //        TestUtils::cleanup_indy_home();
    //    //        InmemWallet::cleanup();
    //    //
    //    //        let wallet_service = WalletService::new();
    //    //
    //    //        wallet_service
    //    //            .register_type(
    //    //                "inmem",
    //    //                InmemWallet::create,
    //    //                InmemWallet::open,
    //    //                InmemWallet::set,
    //    //                InmemWallet::get,
    //    //                InmemWallet::list,
    //    //                InmemWallet::close,
    //    //                InmemWallet::delete,
    //    //                InmemWallet::free
    //    //            )
    //    //            .unwrap();
    //    //
    //    //        wallet_service.create("pool1", "wallet1", Some("inmem"), None, None).unwrap();
    //    //        let wallet_handle = wallet_service.open("wallet1", None, None).unwrap();
    //    //        wallet_service.close(wallet_handle).unwrap();
    //    //
    //    //        TestUtils::cleanup_indy_home();
    //    //        InmemWallet::cleanup();
    //    //    }
    //
    #[test]
    fn wallet_service_add_record_works() {
        _cleanup();

        let wallet_service = WalletService::new();
        wallet_service.create_wallet("pool1", "test_wallet", None, None, &_credentials()).unwrap();
        let wallet_handle = wallet_service.open_wallet("test_wallet", None, &_credentials()).unwrap();

        wallet_service.add_record(wallet_handle, "type", "key1", "value1", "{}").unwrap();
        wallet_service.get_record(wallet_handle, "type", "key1", "{}").unwrap();
    }

    #[test]
    fn wallet_service_get_record_works_for_id_only() {
        _cleanup();

        let wallet_service = WalletService::new();
        wallet_service.create_wallet("pool1", "test_wallet", None, None, &_credentials()).unwrap();
        let wallet_handle = wallet_service.open_wallet("test_wallet", None, &_credentials()).unwrap();

        wallet_service.add_record(wallet_handle, "type", "key1", "value1", "{}").unwrap();
        let record = wallet_service.get_record(wallet_handle, "type", "key1", &_fetch_options(false, false, false)).unwrap();
        assert!(record.get_value().is_none());
        //        assert!(record.get_type().is_none()); // TODO - fix when FetchOptions are moved from storage layer to wallet layer
        assert!(record.get_tags().is_none());
    }

    #[test]
    fn wallet_service_get_record_works_for_id_value_only() {
        _cleanup();

        let wallet_service = WalletService::new();
        wallet_service.create_wallet("pool1", "test_wallet", None, None, &_credentials()).unwrap();
        let wallet_handle = wallet_service.open_wallet("test_wallet", None, &_credentials()).unwrap();

        wallet_service.add_record(wallet_handle, "type", "key1", "value1", "{}").unwrap();
        let record = wallet_service.get_record(wallet_handle, "type", "key1", &_fetch_options(false, true, false)).unwrap();
        assert_eq!("value1", record.get_value().unwrap());
        //        assert!(record.get_type().is_none()); // TODO - fix when FetchOptions are moved from storage layer to wallet layer
        assert!(record.get_tags().is_none());
    }

    #[test]
    fn wallet_service_get_record_works_for_all_fields() {
        _cleanup();

        let wallet_service = WalletService::new();
        wallet_service.create_wallet("pool1", "test_wallet", None, None, &_credentials()).unwrap();
        let wallet_handle = wallet_service.open_wallet("test_wallet", None, &_credentials()).unwrap();

        wallet_service.add_record(wallet_handle, "type", "key1", "value1", r#"{"1":"some"}"#).unwrap();
        let record = wallet_service.get_record(wallet_handle, "type", "key1", &_fetch_options(true, true, true)).unwrap();
        assert_eq!("type", record.get_type().unwrap());
        assert_eq!("value1", record.get_value().unwrap());
        assert_eq!(r#"{"1":"some"}"#, record.get_tags().unwrap());
    }
    //
    //    //    #[test]
    //    //    fn wallet_service_set_get_works_for_plugged() {
    //    //        TestUtils::cleanup_indy_home();
    //    //        InmemWallet::cleanup();
    //    //
    //    //        let wallet_service = WalletService::new();
    //    //
    //    //        wallet_service
    //    //            .register_type(
    //    //                "inmem",
    //    //                InmemWallet::create,
    //    //                InmemWallet::open,
    //    //                InmemWallet::set,
    //    //                InmemWallet::get,
    //    //                InmemWallet::list,
    //    //                InmemWallet::close,
    //    //                InmemWallet::delete,
    //    //                InmemWallet::free
    //    //            )
    //    //            .unwrap();
    //    //
    //    //        wallet_service.create("pool1", "wallet1", Some("inmem"), None, None).unwrap();
    //    //        let wallet_handle = wallet_service.open("wallet1", None, None).unwrap();
    //    //
    //    //        wallet_service.set(wallet_handle, "key1", "value1").unwrap();
    //    //        let value = wallet_service.get(wallet_handle, "key1").unwrap();
    //    //        assert_eq!("value1", value);
    //    //
    //    //        TestUtils::cleanup_indy_home();
    //    //        InmemWallet::cleanup();
    //    //    }
    //
    #[test]
    fn wallet_service_add_get_works_for_reopen() {
        _cleanup();

        let wallet_service = WalletService::new();
        wallet_service.create_wallet("pool1", "test_wallet", None, None, &_credentials()).unwrap();
        let wallet_handle = wallet_service.open_wallet("test_wallet", None, &_credentials()).unwrap();
        wallet_service.add_record(wallet_handle, "type", "key1", "value1", "{}").unwrap();
        wallet_service.close_wallet(wallet_handle).unwrap();

        let wallet_handle = wallet_service.open_wallet("test_wallet", None, &_credentials()).unwrap();
        let record = wallet_service.get_record(wallet_handle, "type", "key1", &_fetch_options(false, true, false)).unwrap();
        assert_eq!("value1", record.get_value().unwrap());
    }

    #[test]
    fn wallet_service_get_works_for_unknown() {
        _cleanup();

        let wallet_service = WalletService::new();
        wallet_service.create_wallet("pool1", "test_wallet", None, None, &_credentials()).unwrap();
        let wallet_handle = wallet_service.open_wallet("test_wallet", None, &_credentials()).unwrap();

        let res = wallet_service.get_record(wallet_handle, "type", "key1", &_fetch_options(false, true, false));

        assert_match!(Err(WalletError::ItemNotFound), res);
    }
//
//    //    #[test]
//    //    fn wallet_service_get_works_for_plugged_and_unknown() {
//    //        TestUtils::cleanup_indy_home();
//    //        InmemWallet::cleanup();
//    //
//    //        let wallet_service = WalletService::new();
//    //
//    //        wallet_service
//    //            .register_type(
//    //                "inmem",
//    //                InmemWallet::create,
//    //                InmemWallet::open,
//    //                InmemWallet::set,
//    //                InmemWallet::get,
//    //                InmemWallet::list,
//    //                InmemWallet::close,
//    //                InmemWallet::delete,
//    //                InmemWallet::free
//    //            )
//    //            .unwrap();
//    //
//    //        wallet_service.create("pool1", "wallet1", Some("inmem"), None, None).unwrap();
//    //        let wallet_handle = wallet_service.open("wallet1", None, None).unwrap();
//    //
//    //        let res = wallet_service.get(wallet_handle, "key1");
//    //        assert_match!(Err(WalletError::PluggedWallerError(ErrorCode::WalletNotFoundError)), res);
//    //
//    //        TestUtils::cleanup_indy_home();
//    //        InmemWallet::cleanup();
//    //    }
//
//    //    #[test]
//    //    fn wallet_service_set_get_works_for_update() {
//    //        TestUtils::cleanup_indy_home();
//    //
//    //        let wallet_service = WalletService::new();
//    //
//    //        wallet_service
//    //            .register_type(
//    //                "inmem",
//    //                InmemWallet::create,
//    //                InmemWallet::open,
//    //                InmemWallet::set,
//    //                InmemWallet::get,
//    //                InmemWallet::list,
//    //                InmemWallet::close,
//    //                InmemWallet::delete,
//    //                InmemWallet::free
//    //            )
//    //            .unwrap();
//    //
//    //        wallet_service.create("pool1", "wallet1", Some("inmem"), None, None).unwrap();
//    //        let wallet_handle = wallet_service.open("wallet1", None, None).unwrap();
//    //
//    //        wallet_service.set(wallet_handle, "key1", "value1").unwrap();
//    //        let value = wallet_service.get(wallet_handle, "key1").unwrap();
//    //        assert_eq!("value1", value);
//    //
//    //        wallet_service.set(wallet_handle, "key1", "value2").unwrap();
//    //        let value = wallet_service.get(wallet_handle, "key1").unwrap();
//    //        assert_eq!("value2", value);
//    //
//    //        TestUtils::cleanup_indy_home();
//    //    }
//
//    //    #[test]
//    //    fn wallet_service_set_get_works_for_plugged_and_update() {
//    //        TestUtils::cleanup_indy_home();
//    //        InmemWallet::cleanup();
//    //
//    //        let wallet_service = WalletService::new();
//    //        wallet_service.create("pool1", "wallet1", None, None, None).unwrap();
//    //        let wallet_handle = wallet_service.open("wallet1", None, None).unwrap();
//    //
//    //        wallet_service.set(wallet_handle, "key1", "value1").unwrap();
//    //        let value = wallet_service.get(wallet_handle, "key1").unwrap();
//    //        assert_eq!("value1", value);
//    //
//    //        wallet_service.set(wallet_handle, "key1", "value2").unwrap();
//    //        let value = wallet_service.get(wallet_handle, "key1").unwrap();
//    //        assert_eq!("value2", value);
//    //
//    //        TestUtils::cleanup_indy_home();
//    //        InmemWallet::cleanup();
//    //    }

    /**
     * Update tests
    */

    #[test]
    fn wallet_service_update() {
        _cleanup();
        let type_ = "type";
        let name = "name";
        let value = "value";
        let new_value = "new_value";
        let wallet_service = WalletService::new();
        wallet_service.create_wallet("pool1", "test_wallet", None, None, &_credentials()).unwrap();
        let wallet_handle = wallet_service.open_wallet("test_wallet", None, &_credentials()).unwrap();

        wallet_service.add_record(wallet_handle, type_, name, value, "{}").unwrap();
        let record = wallet_service.get_record(wallet_handle, type_, name, &_fetch_options(false, true, false)).unwrap();
        assert_eq!(value, record.get_value().unwrap());
        wallet_service.update_record_value(wallet_handle, type_, name, new_value).unwrap();
        let record = wallet_service.get_record(wallet_handle, type_, name, &_fetch_options(false, true, false)).unwrap();
        assert_eq!(new_value, record.get_value().unwrap());
    }

    /**
     * Delete tests
    */

    #[test]
    fn wallet_service_delete_record() {
        _cleanup();
        let type_ = "type";
        let name = "name";
        let value = "value";
        let new_value = "new_value";
        let wallet_service = WalletService::new();
        wallet_service.create_wallet("pool1", "test_wallet", None, None, &_credentials()).unwrap();
        let wallet_handle = wallet_service.open_wallet("test_wallet", None, &_credentials()).unwrap();

        wallet_service.add_record(wallet_handle, type_, name, value, "{}").unwrap();
        let record = wallet_service.get_record(wallet_handle, type_, name, &_fetch_options(false, true, false)).unwrap();
        assert_eq!(value, record.get_value().unwrap());
        wallet_service.delete_record(wallet_handle, type_, name).unwrap();
        let res = wallet_service.get_record(wallet_handle, type_, name, &_fetch_options(false, true, false));
        assert_match!(Err(WalletError::ItemNotFound), res);
    }


    /**
     * Add tags tests
     */

    #[test]
    fn wallet_service_add_tags() {
        _cleanup();
        let type_ = "type";
        let name = "name";
        let value = "value";
        let wallet_service = WalletService::new();
        let mut tags: Tags = HashMap::new();
        let tag_name_1 = "tag_name_1";
        let tag_value_1 = "tag_value_1";
        tags.insert(tag_name_1.to_string(), tag_value_1.to_string());
        let tags_json = serde_json::to_string(&tags).unwrap();
        wallet_service.create_wallet("pool1", "test_wallet", None, None, &_credentials()).unwrap();
        let wallet_handle = wallet_service.open_wallet("test_wallet", None, &_credentials()).unwrap();

        wallet_service.add_record(wallet_handle, type_, name, value, &tags_json).unwrap();

        let mut new_tags: Tags = HashMap::new();
        let tag_name_2 = "tag_name_2";
        let tag_value_2 = "tag_value_2";
        let tag_name_3 = "~tag_name_3";
        let tag_value_3 = "tag_value_3";
        new_tags.insert(tag_name_2.to_string(), tag_value_2.to_string());
        new_tags.insert(tag_name_3.to_string(),tag_value_3.to_string());
        let new_tags_json = serde_json::to_string(&new_tags).unwrap();
        wallet_service.add_record_tags(wallet_handle, type_, name, &new_tags_json).unwrap();

        let item = wallet_service.get_record(wallet_handle, type_, name, &_fetch_options(true, true, true)).unwrap();
        let mut expected_tags = new_tags.clone();
        expected_tags.insert(tag_name_1.to_string(), tag_value_1.to_string());
        let retrieved_tags = item.tags.unwrap();
        let retrieved_tags: Tags = serde_json::from_str(&retrieved_tags).unwrap();
        assert_eq!(expected_tags, retrieved_tags);
    }

    /**
     * Update tags tests
     */

    #[test]
    fn wallet_service_update_tags() {
        _cleanup();
        let type_ = "type";
        let name = "name";
        let value = "value";
        let wallet_service = WalletService::new();
        let mut tags: Tags = HashMap::new();
        let tag_name_1 = "tag_name_1";
        let tag_value_1 = "tag_value_1";
        let tag_name_2 = "tag_name_2";
        let tag_value_2 = "tag_value_2";
        let tag_name_3 = "~tag_name_3";
        let tag_value_3 = "tag_value_3";
        tags.insert(tag_name_1.to_string(), tag_value_1.to_string());
        tags.insert(tag_name_2.to_string(), tag_value_2.to_string());
        tags.insert(tag_name_3.to_string(), tag_value_3.to_string());
        let tags_json = serde_json::to_string(&tags).unwrap();
        wallet_service.create_wallet("pool1", "test_wallet", None, None, &_credentials()).unwrap();
        let wallet_handle = wallet_service.open_wallet("test_wallet", None, &_credentials()).unwrap();

        wallet_service.add_record(wallet_handle, type_, name, value, &tags_json).unwrap();

        let mut new_tags: Tags = HashMap::new();
        let new_tag_value_2 = "new_tag_value_2";
        let new_tag_value_3 = "new_tag_value_3";
        new_tags.insert(tag_name_2.to_string(), new_tag_value_2.to_string());
        new_tags.insert(tag_name_3.to_string(), new_tag_value_3.to_string());
        let new_tags_json = serde_json::to_string(&new_tags).unwrap();
        wallet_service.update_record_tags(wallet_handle, type_, name, &new_tags_json).unwrap();

        let item = wallet_service.get_record(wallet_handle, type_, name, &_fetch_options(true, true, true)).unwrap();
        let mut expected_tags = new_tags.clone();
        expected_tags.insert(tag_name_1.to_string(), tag_value_1.to_string());
        let retrieved_tags = item.tags.unwrap();
        let retrieved_tags: Tags = serde_json::from_str(&retrieved_tags).unwrap();
        assert_eq!(expected_tags, retrieved_tags);
    }

    /**
     * Delete tags tests
     */

    #[test]
    fn wallet_service_delete_tags() {
        _cleanup();
        let type_ = "type";
        let name = "name";
        let value = "value";
        let wallet_service = WalletService::new();
        let mut tags: Tags = HashMap::new();
        let tag_name_1 = "tag_name_1";
        let tag_value_1 = "tag_value_1";
        let tag_name_2 = "tag_name_2";
        let tag_value_2 = "tag_value_2";
        let tag_name_3 = "~tag_name_3";
        let tag_value_3 = "tag_value_3";
        tags.insert(tag_name_1.to_string(), tag_value_1.to_string());
        tags.insert(tag_name_2.to_string(), tag_value_2.to_string());
        tags.insert(tag_name_3.to_string(), tag_value_3.to_string());
        let tags_json = serde_json::to_string(&tags).unwrap();
        wallet_service.create_wallet("pool1", "test_wallet", None, None, &_credentials()).unwrap();
        let wallet_handle = wallet_service.open_wallet("test_wallet", None, &_credentials()).unwrap();

        wallet_service.add_record(wallet_handle, type_, name, value, &tags_json).unwrap();

        let tag_names = r##"["tag_name_1", "~tag_name_3"]"##;
        wallet_service.delete_record_tags(wallet_handle, type_, name, tag_names).unwrap();

        let item = wallet_service.get_record(wallet_handle, type_, name, &_fetch_options(true, true, true)).unwrap();
        let mut expected_tags = HashMap::new();
        expected_tags.insert(tag_name_2.to_string(), tag_value_2.to_string());
        let retrieved_tags = item.tags.unwrap();
        let retrieved_tags: Tags = serde_json::from_str(&retrieved_tags).unwrap();
        assert_eq!(expected_tags, retrieved_tags);
    }


//    #[test]
//    fn wallet_service_search_records_works() {
//        TestUtils::cleanup_indy_home();
//
//        let wallet_service = WalletService::new();
//        wallet_service.create("pool1", "wallet1", None, None, r#"{"key":"key"}"#).unwrap();
//        let wallet_handle = wallet_service.open("wallet1", None, r#"{"key":"key"}"#).unwrap();
//
//        wallet_service.add_record(wallet_handle, "type1", "id1", "value1", "{}").unwrap();
//        wallet_service.add_record(wallet_handle, "type2", "id2", "value2", "{}").unwrap();
//
//        let mut search = wallet_service.search_records(wallet_handle, "type1", "{}", "{}").unwrap();
//        assert_eq!(1, search.get_total_count().unwrap().unwrap());
//
//        let record = search.fetch_next_record().unwrap().unwrap();
//        assert_eq!("id1", record.get_id());
//        assert_eq!("value1", record.get_value().unwrap());
//
//        TestUtils::cleanup_indy_home();
//    }
//
//    #[test]
//    fn wallet_service_search_all_records_works() {
//        TestUtils::cleanup_indy_home();
//
//        let wallet_service = WalletService::new();
//        wallet_service.create("pool1", "wallet1", None, None, r#"{"key":"key"}"#).unwrap();
//        let wallet_handle = wallet_service.open("wallet1", None, r#"{"key":"key"}"#).unwrap();
//
//        wallet_service.add_record(wallet_handle, "type1", "id1", "value1", "{}").unwrap();
//        wallet_service.add_record(wallet_handle, "type2", "id2", "value2", "{}").unwrap();
//
//        let mut search = wallet_service.search_all_records(wallet_handle).unwrap();
//        assert_eq!(2, search.get_total_count().unwrap().unwrap());
//
//        let record = search.fetch_next_record().unwrap().unwrap();
//        assert_eq!("value1", record.get_value().unwrap());
//
//        let record = search.fetch_next_record().unwrap().unwrap();
//        assert_eq!("value2", record.get_value().unwrap());
//
//        TestUtils::cleanup_indy_home();
//    }
//
//
//    //    #[test]
//    //    fn wallet_service_list_works_for_plugged() {
//    //        TestUtils::cleanup_indy_home();
//    //        InmemWallet::cleanup();
//    //
//    //        let wallet_service = WalletService::new();
//    //
//    //        wallet_service
//    //            .register_type(
//    //                "inmem",
//    //                InmemWallet::create,
//    //                InmemWallet::open,
//    //                InmemWallet::set,
//    //                InmemWallet::get,
//    //                InmemWallet::list,
//    //                InmemWallet::close,
//    //                InmemWallet::delete,
//    //                InmemWallet::free
//    //            )
//    //            .unwrap();
//    //
//    //        wallet_service.create("pool1", "wallet1", Some("inmem"), None, None).unwrap();
//    //        let wallet_handle = wallet_service.open("wallet1", Some("{\"freshness_time\": 1}"), None).unwrap();
//    //
//    //        wallet_service.set(wallet_handle, "key1::subkey1", "value1").unwrap();
//    //        wallet_service.set(wallet_handle, "key1::subkey2", "value2").unwrap();
//    //
//    //        let mut key_values = wallet_service.list(wallet_handle, "key1::").unwrap();
//    //        key_values.sort();
//    //        assert_eq!(2, key_values.len());
//    //
//    //        let (key, value) = key_values.pop().unwrap();
//    //        assert_eq!("key1::subkey2", key);
//    //        assert_eq!("value2", value);
//    //
//    //        let (key, value) = key_values.pop().unwrap();
//    //        assert_eq!("key1::subkey1", key);
//    //        assert_eq!("value1", value);
//    //
//    //        TestUtils::cleanup_indy_home();
//    //        InmemWallet::cleanup();
//    //    }
//
    #[test]
    fn wallet_service_get_pool_name_works() {
        _cleanup();

        let wallet_service = WalletService::new();
        let wallet_name = "test_wallet";
        let pool_name = "pool1";
        wallet_service.create_wallet(pool_name, wallet_name, None, None, &_credentials()).unwrap();
        let wallet_handle = wallet_service.open_wallet(wallet_name, None, &_credentials()).unwrap();

        assert_eq!(wallet_service.get_pool_name(wallet_handle).unwrap(), pool_name);
    }
    //
    //    //    #[test]
    //    //    fn wallet_service_get_pool_name_works_for_plugged() {
    //    //        TestUtils::cleanup_indy_home();
    //    //        InmemWallet::cleanup();
    //    //
    //    //        let wallet_service = WalletService::new();
    //    //
    //    //        wallet_service
    //    //            .register_type(
    //    //                "inmem",
    //    //                InmemWallet::create,
    //    //                InmemWallet::open,
    //    //                InmemWallet::set,
    //    //                InmemWallet::get,
    //    //                InmemWallet::list,
    //    //                InmemWallet::close,
    //    //                InmemWallet::delete,
    //    //                InmemWallet::free
    //    //            )
    //    //            .unwrap();
    //    //
    //    //        wallet_service.create("pool1", "wallet1", Some("inmem"), None, None).unwrap();
    //    //        let wallet_handle = wallet_service.open("wallet1", None, None).unwrap();
    //    //
    //    //        assert_eq!(wallet_service.get_pool_name(wallet_handle).unwrap(), "pool1");
    //    //
    //    //        TestUtils::cleanup_indy_home();
    //    //        InmemWallet::cleanup();
    //    //    }
    //
    #[test]
    fn wallet_service_get_pool_name_works_for_incorrect_wallet_handle() {
        _cleanup();

        let wallet_service = WalletService::new();
        let wallet_name = "test_wallet";
        let pool_name = "pool1";
        wallet_service.create_wallet(pool_name, wallet_name, None, None, &_credentials()).unwrap();

        let get_pool_name_res = wallet_service.get_pool_name(1);
        assert_match!(Err(WalletError::InvalidHandle(_)), get_pool_name_res);
    }
}<|MERGE_RESOLUTION|>--- conflicted
+++ resolved
@@ -33,7 +33,7 @@
 use self::indy_crypto::utils::json::{JsonDecodable, JsonEncodable};
 
 
-#[derive(Serialize, Deserialize)]
+#[derive(Serialize, Deserialize, Debug)]
 pub struct WalletDescriptor {
     pool_name: String,
     xtype: String,
@@ -110,7 +110,6 @@
         }
     }
 
-<<<<<<< HEAD
     pub fn register_wallet_storage(&self,
                                    type_: &str,
                                    create: WalletCreate,
@@ -163,61 +162,6 @@
                          storage_config: Option<&str>,
                          credentials: &str) -> Result<(), WalletError> {
         let xtype = storage_type.unwrap_or("default");
-=======
-    pub fn register_type(&self,
-                         xtype: &str,
-                         create: extern fn(name: *const c_char,
-                                           config: *const c_char,
-                                           credentials: *const c_char) -> ErrorCode,
-                         open: extern fn(name: *const c_char,
-                                         config: *const c_char,
-                                         runtime_config: *const c_char,
-                                         credentials: *const c_char,
-                                         handle: *mut i32) -> ErrorCode,
-                         set: extern fn(handle: i32,
-                                        key: *const c_char,
-                                        value: *const c_char) -> ErrorCode,
-                         get: extern fn(handle: i32,
-                                        key: *const c_char,
-                                        value_ptr: *mut *const c_char) -> ErrorCode,
-                         get_not_expired: extern fn(handle: i32,
-                                                    key: *const c_char,
-                                                    value_ptr: *mut *const c_char) -> ErrorCode,
-                         list: extern fn(handle: i32,
-                                         key_prefix: *const c_char,
-                                         values_json_ptr: *mut *const c_char) -> ErrorCode,
-                         close: extern fn(handle: i32) -> ErrorCode,
-                         delete: extern fn(name: *const c_char,
-                                           config: *const c_char,
-                                           credentials: *const c_char) -> ErrorCode,
-                         free: extern fn(wallet_handle: i32,
-                                         value: *const c_char) -> ErrorCode) -> Result<(), WalletError> {
-        trace!("register_type >>> xtype: {:?}", xtype);
-
-        let mut wallet_types = self.types.borrow_mut();
-
-        if wallet_types.contains_key(xtype) {
-            return Err(WalletError::TypeAlreadyRegistered(xtype.to_string()));
-        }
-
-        wallet_types.insert(xtype.to_string(),
-                            Box::new(
-                                PluggedWalletType::new(create, open, set, get,
-                                                       get_not_expired, list, close, delete, free)));
-        trace!("register_type <<<");
-
-        Ok(())
-    }
-
-    pub fn create(&self,
-                  pool_name: &str,
-                  xtype: Option<&str>,
-                  name: &str, config: Option<&str>,
-                  credentials: Option<&str>) -> Result<(), WalletError> {
-        trace!("create >>> pool_name: {:?}, xtype: {:?}, name: {:?}, credentials: {:?}", pool_name, xtype, name, credentials);
-
-        let xtype = xtype.unwrap_or("default");
->>>>>>> 710c424c
 
         let storage_types = self.storage_types.borrow();
         if !storage_types.contains_key(xtype) {
@@ -256,15 +200,9 @@
         Ok(())
     }
 
-<<<<<<< HEAD
     pub fn delete_wallet(&self, name: &str, credentials: &str) -> Result<(), WalletError> {
-=======
-    pub fn delete(&self,
-                  name: &str,
-                  credentials: Option<&str>) -> Result<(), WalletError> {
         trace!("delete >>> name: {:?}, credentials: {:?}", name, credentials);
 
->>>>>>> 710c424c
         let mut descriptor_json = String::new();
         let descriptor: WalletDescriptor = WalletDescriptor::from_json({
             let mut file = File::open(_wallet_descriptor_path(name))?; // FIXME: Better error!
@@ -304,16 +242,9 @@
         Ok(())
     }
 
-<<<<<<< HEAD
     pub fn open_wallet(&self, name: &str, runtime_config: Option<&str>, credentials: &str) -> Result<i32, WalletError> {
-=======
-    pub fn open(&self,
-                name: &str,
-                runtime_config: Option<&str>,
-                credentials: Option<&str>) -> Result<i32, WalletError> {
         trace!("open >>> name: {:?}, runtime_config: {:?}, credentials: {:?}", name, runtime_config, credentials);
 
->>>>>>> 710c424c
         let mut descriptor_json = String::new();
         let descriptor: WalletDescriptor = WalletDescriptor::from_json({
             let mut file = File::open(_wallet_descriptor_path(name))?; // FIXME: Better error!
@@ -357,24 +288,15 @@
         );
         let wallet = Wallet::new(name, &descriptor.pool_name, storage, keys);
         let wallet_handle = SequenceUtils::get_next_id();
-<<<<<<< HEAD
         wallets.insert(wallet_handle, Box::new(wallet));
+
+        trace!("open <<< wallet_handle: {:?}", wallet_handle);
         Ok(wallet_handle)
     }
 
     pub fn list_wallets(&self) -> Result<Vec<WalletDescriptor>, WalletError> {
-=======
-        wallets.insert(wallet_handle, wallet);
-
-        trace!("open <<< wallet_handle: {:?}", wallet_handle);
-
-        Ok(wallet_handle)
-    }
-
-    pub fn list_wallets(&self) -> Result<Vec<WalletMetadata>, WalletError> {
         trace!("list_wallets >>>");
 
->>>>>>> 710c424c
         let mut descriptors = Vec::new();
         let wallet_home_path = EnvironmentUtils::wallet_home_path();
 
@@ -394,23 +316,17 @@
         Ok(descriptors)
     }
 
-<<<<<<< HEAD
     pub fn close_wallet(&self, handle: i32) -> Result<(), WalletError> {
+        trace!("close >>> handle: {:?}", handle);
+
         match self.wallets.borrow_mut().remove(&handle) {
             Some(mut wallet) => wallet.close(),
-=======
-    pub fn close(&self, handle: i32) -> Result<(), WalletError> {
-        trace!("close >>> handle: {:?}", handle);
-
-        let res = match self.wallets.borrow_mut().remove(&handle) {
-            Some(wallet) => wallet.close(),
->>>>>>> 710c424c
             None => Err(WalletError::InvalidHandle(handle.to_string()))
         }?;
 
-        trace!("close <<< res: {:?}", res);
-
-        Ok(res)
+        trace!("close <<<");
+
+        Ok(())
     }
 
     pub fn add_record(&self, wallet_handle: i32, type_: &str, name: &str, value: &str, tags_json: &str) -> Result<(), WalletError> {
@@ -502,17 +418,6 @@
             None => Err(WalletError::InvalidHandle(wallet_handle.to_string()))
         }
     }
-<<<<<<< HEAD
-=======
-
-    pub fn check(&self, handle: i32) -> Result<(), WalletError> {
-        match self.wallets.borrow().get(&handle) {
-            Some(_) => Ok(()),
-            None => Err(WalletError::InvalidHandle(handle.to_string()))
-        }
-    }
-}
->>>>>>> 710c424c
 
     pub fn delete_indy_record<T>(&self, wallet_handle: i32, name: &str) -> Result<(), WalletError> where T: NamedType {
         self.delete_record(wallet_handle, &self.add_prefix(T::short_type_name()), name)
@@ -601,6 +506,13 @@
                     Err(err) => Err(err),
                 }
             None => Err(WalletError::InvalidHandle(wallet_handle.to_string()))
+        }
+    }
+
+    pub fn check(&self, handle: i32) -> Result<(), WalletError> {
+        match self.wallets.borrow().get(&handle) {
+            Some(_) => Ok(()),
+            None => Err(WalletError::InvalidHandle(handle.to_string()))
         }
     }
 
