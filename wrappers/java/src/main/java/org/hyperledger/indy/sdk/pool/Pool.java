--- conflicted
+++ resolved
@@ -143,13 +143,9 @@
 			}
 		};
 
-<<<<<<< HEAD
 		int handle = pool.getPoolHandle();
 
-		int result = LibSovrin.api.sovrin_refresh_pool_ledger(
-=======
 		int result = LibSovrin.api.sovrin_close_pool_ledger(
->>>>>>> ec0ea1a3
 				FIXED_COMMAND_HANDLE, 
 				handle, 
 				cb);
