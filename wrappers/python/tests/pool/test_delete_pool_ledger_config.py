--- conflicted
+++ resolved
@@ -7,28 +7,14 @@
 
 @pytest.mark.asyncio
 async def test_delete_pool_ledger_config_works(cleanup_storage):
-<<<<<<< HEAD
-    name = "delete_pool_ledger_config_works"
-    await pool.create_pool_ledger_config(name)
-    await delete_pool_ledger_config(name)
-=======
     await pool.create_pool_ledger_config("pool_1")
     await delete_pool_ledger_config("pool_1")
->>>>>>> f05b3c32
 
 
 @pytest.mark.asyncio
 async def test_delete_pool_ledger_config_works_for_opened(cleanup_storage):
-<<<<<<< HEAD
-    name = "delete_pool_ledger_config_works_for_opened"
-    await pool.create_and_open_pool_ledger(name)
-    with pytest.raises(IndyError) as e:
-        await delete_pool_ledger_config(name)
-    assert ErrorCode.CommonInvalidState == e.value.error_code
-=======
     pool_handle = await pool.create_and_open_pool_ledger("pool_1")
     with pytest.raises(IndyError) as e:
         await delete_pool_ledger_config("pool_1")
     assert ErrorCode.CommonInvalidState == e.value.error_code
     await pool.close_pool_ledger(pool_handle)
->>>>>>> f05b3c32
