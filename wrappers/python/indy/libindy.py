import json

from .error import ErrorCode, IndyError

from ctypes import *

import asyncio
import sys
import itertools
import logging
<<<<<<< HEAD
from logging import ERROR, WARNING, INFO, DEBUG
from typing import Optional
=======
from logging import ERROR, WARNING, INFO, DEBUG, CRITICAL
>>>>>>> adfdec0d

TRACE = 5

_futures = {}
_futures_counter = itertools.count()


def do_call(name: str, *args):
    logger = logging.getLogger(__name__)
    logger.debug("do_call: >>> name: %s, args: %s", name, args)

    event_loop = asyncio.get_event_loop()
    future = event_loop.create_future()
    command_handle = next(_futures_counter)

    _futures[command_handle] = (event_loop, future)

    err = getattr(_cdll(), name)(command_handle,
                                 *args)

    logger.debug("do_call: Function %s returned err: %i", name, err)
    if err != ErrorCode.Success:
        logger.warning("_do_call: Function %s returned error %i", name, err)
        error = _get_indy_error(err)
        future.set_exception(error)

    logger.debug("do_call: <<< %s", future)
    return future


def do_call_sync(name: str, *args):
    logger = logging.getLogger(__name__)
    logger.debug("do_call_sync: >>> name: %s, args: %s", name, args)

    err = getattr(_cdll(), name)(*args)

    logger.debug("do_call_sync: <<< %s", err)
    return err


def create_cb(cb_type: CFUNCTYPE, transform_fn=None):
    logger = logging.getLogger(__name__)
    logger.debug("create_cb: >>> cb_type: %s", cb_type)

    def _cb(command_handle: int, err: int, *args):
        if transform_fn:
            args = transform_fn(*args)
        error = _get_indy_error(err)
        _indy_callback(command_handle, error, *args)

    res = cb_type(_cb)

    logger.debug("create_cb: <<< res: %s", res)
    return res


def _get_indy_error(err: int) -> IndyError:
    if err == ErrorCode.Success:
        return IndyError(ErrorCode(err))
    else:
        error_details = _get_error_details()
        error = IndyError(ErrorCode(err), error_details)
        return error


def _get_error_details() -> Optional[dict]:
    logger = logging.getLogger(__name__)
    logger.debug("_get_error_details: >>>")

    error_c = c_char_p()
    getattr(_cdll(), 'indy_get_current_error')(byref(error_c))
    error_details = json.loads(error_c.value.decode()) if error_c.value else None

    logger.debug("_get_error_details: <<< error_details: %s", error_details)
    return error_details


def _indy_callback(command_handle: int, err: IndyError, *args):
    logger = logging.getLogger(__name__)
    logger.debug("_indy_callback: >>> command_handle: %i, err %s, args: %s", command_handle, err, args)

    (event_loop, future) = _futures[command_handle]
    event_loop.call_soon_threadsafe(_indy_loop_callback, command_handle, err, *args)

    logger.debug("_indy_callback: <<<")


def _indy_loop_callback(command_handle: int, err, *args):
    logger = logging.getLogger(__name__)
    logger.debug("_indy_loop_callback: >>> command_handle: %i, err %s, args: %s", command_handle, err, args)

    (event_loop, future) = _futures.pop(command_handle)

    if future.cancelled():
        logger.debug("_indy_loop_callback: Future was cancelled earlier")
    else:
        if err.error_code != ErrorCode.Success:
            logger.warning("_indy_loop_callback: Function returned error %s", err)
            future.set_exception(err)
        else:
            if len(args) == 0:
                res = None
            elif len(args) == 1:
                (res,) = args
            else:
                res = args

            logger.debug("_indy_loop_callback: Function returned %s", res)
            future.set_result(res)

    logger.debug("_indy_loop_callback <<<")


def _cdll() -> CDLL:
    if not hasattr(_cdll, "cdll"):
        _cdll.cdll = _load_cdll()
        _set_logger()

    return _cdll.cdll


def _load_cdll() -> CDLL:
    logger = logging.getLogger(__name__)
    logger.debug("_load_cdll: >>>")

    libindy_prefix_mapping = {"darwin": "lib", "linux": "lib", "linux2": "lib", "win32": ""}
    libindy_suffix_mapping = {"darwin": ".dylib", "linux": ".so", "linux2": ".so", "win32": ".dll"}

    os_name = sys.platform
    logger.debug("_load_cdll: Detected OS name: %s", os_name)

    try:
        libindy_prefix = libindy_prefix_mapping[os_name]
        libindy_suffix = libindy_suffix_mapping[os_name]
    except KeyError:
        logger.error("_load_cdll: OS isn't supported: %s", os_name)
        raise OSError("OS isn't supported: %s", os_name)

    libindy_name = "{0}indy{1}".format(libindy_prefix, libindy_suffix)
    logger.debug("_load_cdll: Resolved libindy name is: %s", libindy_name)

    try:
        res = CDLL(libindy_name)
        logger.debug("_load_cdll: <<< res: %s", res)
        return res
    except OSError as e:
        logger.error("_load_cdll: Can't load libindy: %s", e)
        raise e


def _set_logger():
    logger = logging.getLogger(__name__)
    logging.addLevelName(TRACE, "TRACE")
    logging.basicConfig(level=CRITICAL)

    logger.debug("set_logger: >>>")

    def _log(context, level, target, message, module_path, file, line):
        libindy_logger = logger.getChild('native.' + target.decode().replace('::', '.'))

        level_mapping = {1: ERROR, 2: WARNING, 3: INFO, 4: DEBUG, 5: TRACE, }

        libindy_logger.log(level_mapping[level],
                           "\t%s:%d | %s",
                           file.decode(),
                           line,
                           message.decode())

    _set_logger.callbacks = {
        'enabled_cb': None,
        'log_cb': CFUNCTYPE(None, c_void_p, c_int, c_char_p, c_char_p, c_char_p, c_char_p, c_int)(_log),
        'flush_cb': None
    }

    do_call_sync('indy_set_logger',
                 None,
                 _set_logger.callbacks['enabled_cb'],
                 _set_logger.callbacks['log_cb'],
                 _set_logger.callbacks['flush_cb'])

    logger.debug("set_logger: <<<")


def set_runtime_config(config: str):
    """
     Set libindy runtime configuration. Can be optionally called to change current params.

     :param config: {
      "crypto_thread_pool_size": Optional<int> - size of thread pool for the most expensive crypto operations. (4 by default)
      "collect_backtrace": Optional<bool> - whether errors backtrace should be collected.
          Capturing of backtrace can affect library performance.
          NOTE: must be set before invocation of any other API functions.
      }
    """

    logger = logging.getLogger(__name__)
    logger.debug("set_runtime_config: >>> config: %r", config)

    c_config = c_char_p(config.encode('utf-8'))

    do_call_sync('indy_set_runtime_config',
                 c_config)

    logger.debug("set_runtime_config: <<<")<|MERGE_RESOLUTION|>--- conflicted
+++ resolved
@@ -8,12 +8,8 @@
 import sys
 import itertools
 import logging
-<<<<<<< HEAD
-from logging import ERROR, WARNING, INFO, DEBUG
+from logging import ERROR, WARNING, INFO, DEBUG, CRITICAL
 from typing import Optional
-=======
-from logging import ERROR, WARNING, INFO, DEBUG, CRITICAL
->>>>>>> adfdec0d
 
 TRACE = 5
 
