pub mod did;
pub mod pool;
pub mod wallet;
pub mod ledger;
<<<<<<< HEAD
pub mod payment;
=======
pub mod payment;
>>>>>>> 7030f062
<|MERGE_RESOLUTION|>--- conflicted
+++ resolved
@@ -2,8 +2,4 @@
 pub mod pool;
 pub mod wallet;
 pub mod ledger;
-<<<<<<< HEAD
-pub mod payment;
-=======
-pub mod payment;
->>>>>>> 7030f062
+pub mod payment;