#ifndef __sovrin__ledger_included__
#define __sovrin__ledger_included__

#include "sovrin_mod.h"
#include "sovrin_types.h"

#ifdef __cplusplus
extern "C" {
#endif
    
    /// Signs and submits request message to validator pool.
    ///
    /// Adds submitter information to passed request json, signs it with submitter
    /// sign key (see wallet_sign), and sends signed request message
    /// to validator pool (see write_request).
    ///
    /// #Params
    /// command_handle: command handle to map callback to caller context.
    /// pool_handle: pool handle (created by open_pool_ledger).
    /// wallet_handle: wallet handle (created by open_wallet).
    /// submitter_did: Id of Identity stored in secured Wallet.
    /// request_json: Request data json.
    /// cb: Callback that takes command result as parameter.
    ///
    /// #Returns
    /// Request result as json.
    ///
    /// #Errors
    /// Common*
    /// Wallet*
    /// Ledger*
    /// Crypto*
    
    extern sovrin_error_t sovrin_sign_and_submit_request(sovrin_handle_t command_handle,
                                                         sovrin_handle_t pool_handle,
                                                         sovrin_handle_t wallet_handle,
                                                         const char *    submitter_did,
                                                         const char *    request_json,
                                                     
                                                         void           (*cb)(sovrin_handle_t xcommand_handle,
                                                                              sovrin_error_t  err,
                                                                              const char*     request_result_json)
                                                         );
    
    /// Publishes request message to validator pool (no signing, unlike sign_and_submit_request).
    ///
    /// The request is sent to the validator pool as is. It's assumed that it's already prepared.
    ///
    /// #Params
    /// command_handle: command handle to map callback to caller context.
    /// pool_handle: pool handle (created by open_pool_ledger).
    /// request_json: Request data json.
    /// cb: Callback that takes command result as parameter.
    ///
    /// #Returns
    /// Request result as json.
    ///
    /// #Errors
    /// Common*
    /// Ledger*
    
    extern sovrin_error_t sovrin_submit_request(sovrin_handle_t command_handle,
                                                sovrin_handle_t pool_handle,
                                                const char *    request_json,
                                                         
                                                void           (*cb)(sovrin_handle_t xcommand_handle,
                                                                     sovrin_error_t  err,
                                                                     const char*     request_result_json)
                                               );

    /// Builds a request to get a DDO.
    ///
    /// #Params
    /// command_handle: command handle to map callback to caller context.
    /// submitter_did: Id of Identity stored in secured Wallet.
    /// target_did: Id of Identity stored in secured Wallet.
    /// cb: Callback that takes command result as parameter.
    ///
    /// #Returns
    /// Request result as json.
    ///
    /// #Errors
    /// Common*
    
    extern sovrin_error_t sovrin_build_get_ddo_request(sovrin_handle_t command_handle,
                                                       const char *    submitter_did,
                                                       const char *    target_did,

                                                       void           (*cb)(sovrin_handle_t xcommand_handle,
                                                                            sovrin_error_t  err,
                                                                            const char*     request_result_json)
                                                      );
    
    /// Builds a NYM request.
    ///
    /// #Params
    /// command_handle: command handle to map callback to caller context.
    /// submitter_did: Id of Identity stored in secured Wallet.
    /// target_did: Id of Identity stored in secured Wallet.
    /// verkey: verification key
    /// alias
    /// role: Role of a user NYM record
    /// cb: Callback that takes command result as parameter.
    ///
    /// #Returns
    /// Request result as json.
    ///
    /// #Errors
    /// Common*

    extern sovrin_error_t sovrin_build_nym_request(sovrin_handle_t command_handle,
                                                   const char *    submitter_did,
                                                   const char *    target_did,
                                                   const char *    verkey,
                                                   const char *    alias,
                                                   const char *    role,
                                                   
                                                   void           (*cb)(sovrin_handle_t xcommand_handle,
                                                                        sovrin_error_t  err,
                                                                        const char*     request_json)
                                                  );

    /// Builds an ATTRIB request.
    ///
    /// #Params
    /// command_handle: command handle to map callback to caller context.
    /// submitter_did: Id of Identity stored in secured Wallet.
    /// target_did: Id of Identity stored in secured Wallet.
    /// hash: Hash of attribute data
    /// raw: represented as json, where key is attribute name and value is it's value
    /// enc: Encrypted attribute data
    /// cb: Callback that takes command result as parameter.
    ///
    /// #Returns
    /// Request result as json.
    ///
    /// #Errors
    /// Common*

    extern sovrin_error_t sovrin_build_attrib_request(sovrin_handle_t command_handle,
                                                      const char *    submitter_did,
                                                      const char *    target_did,
                                                      const char *    hash,
                                                      const char *    raw,
                                                      const char *    enc,
                                                   
                                                      void           (*cb)(sovrin_handle_t xcommand_handle,
                                                                           sovrin_error_t  err,
                                                                           const char*     request_json)
                                                      );

    /// Builds a GET_ATTRIB request.
    ///
    /// #Params
    /// command_handle: command handle to map callback to caller context.
    /// submitter_did: Id of Identity stored in secured Wallet.
    /// target_did: Id of Identity stored in secured Wallet.
    /// data: name (attribute name)
    /// cb: Callback that takes command result as parameter.
    ///
    /// #Returns
    /// Request result as json.
    ///
    /// #Errors
    /// Common*
    
    extern sovrin_error_t sovrin_build_get_attrib_request(sovrin_handle_t command_handle,
                                                          const char *    submitter_did,
                                                          const char *    target_did,
                                                          const char *    data,
                                                      
                                                          void           (*cb)(sovrin_handle_t xcommand_handle,
                                                                               sovrin_error_t  err,
                                                                               const char*     request_json)
                                                         );

    /// Builds a GET_NYM request.
    ///
    /// #Params
    /// command_handle: command handle to map callback to caller context.
    /// submitter_did: Id of Identity stored in secured Wallet.
    /// target_did: Id of Identity stored in secured Wallet.
    /// cb: Callback that takes command result as parameter.
    ///
    /// #Returns
    /// Request result as json.
    ///
    /// #Errors
    /// Common*

    extern sovrin_error_t sovrin_build_get_nym_request(sovrin_handle_t command_handle,
                                                       const char *    submitter_did,
                                                       const char *    target_did,
                                                      
                                                       void           (*cb)(sovrin_handle_t xcommand_handle,
                                                                            sovrin_error_t  err,
                                                                            const char*     request_json)
                                                      );

    /// Builds a SCHEMA request.
    ///
    /// #Params
    /// command_handle: command handle to map callback to caller context.
    /// submitter_did: Id of Identity stored in secured Wallet.
    /// data: name, version, type, attr_names (ip, port, keys)
    /// cb: Callback that takes command result as parameter.
    ///
    /// #Returns
    /// Request result as json.
    ///
    /// #Errors
    /// Common*

    extern sovrin_error_t sovrin_build_schema_request(sovrin_handle_t command_handle,
                                                      const char *    submitter_did,
                                                      const char *    data,

                                                      void           (*cb)(sovrin_handle_t xcommand_handle,
                                                                           sovrin_error_t  err,
                                                                           const char*     request_json)
                                                     );

    /// Builds a GET_SCHEMA request.
    ///
    /// #Params
    /// command_handle: command handle to map callback to caller context.
    /// submitter_did: Id of Identity stored in secured Wallet.
    /// dest: Id of Identity stored in secured Wallet.
    /// data: name, version
    /// cb: Callback that takes command result as parameter.
    ///
    /// #Returns
    /// Request result as json.
    ///
    /// #Errors
    /// Common*
    
    extern sovrin_error_t sovrin_build_get_schema_request(sovrin_handle_t command_handle,
                                                          const char *    submitter_did,
                                                          const char *    dest,
                                                          const char *    data,

                                                          void           (*cb)(sovrin_handle_t xcommand_handle,
                                                                               sovrin_error_t  err,
                                                                               const char*     request_json)
                                                         );
    
    /// Builds an CLAIM_DEF request.
    ///
    /// #Params
    /// command_handle: command handle to map callback to caller context.
    /// submitter_did: Id of Identity stored in secured Wallet.
    /// xref: Seq. number of schema
    /// signature_type
    /// data: components of a key in json: N, R, S, Z
    /// cb: Callback that takes command result as parameter.
    ///
    /// #Returns
    /// Request result as json.
    ///
    /// #Errors
    /// Common*
    
    extern sovrin_error_t sovrin_build_claim_def_txn(sovrin_handle_t command_handle,
                                                     const char *    submitter_did,
                                                     const char *    xref,
                                                     const char *    signature_type,
                                                     const char *    data,

                                                     void           (*cb)(sovrin_handle_t xcommand_handle,
                                                                          sovrin_error_t  err,
                                                                          const char*     request_json)
                                                     );
    
    /// Builds a GET_CLAIM_DEF request.
    ///
    /// #Params
    /// command_handle: command handle to map callback to caller context.
    /// submitter_did: Id of Identity stored in secured Wallet.
    /// xref: Seq. number of schema
    /// signature_type: signature type (only CL supported now)
    /// origin: issuer did
    /// cb: Callback that takes command result as parameter.
    ///
    /// #Returns
    /// Request result as json.
    ///
    /// #Errors
    /// Common*

     extern sovrin_error_t sovrin_build_get_claim_def_txn(sovrin_handle_t command_handle,
                                                          const char *    submitter_did,
                                                          const char *    xref,
                                                          const char *    signature_type,
                                                          const char *    origin,
                                                          void           (*cb)(sovrin_handle_t xcommand_handle,
                                                                               sovrin_error_t  err,
                                                                               const char*     request_json)
                                                          );


    /// Builds a NODE request.
    ///
    /// #Params
    /// command_handle: command handle to map callback to caller context.
    /// submitter_did: Id of Identity stored in secured Wallet.
    /// target_did: Id of Identity stored in secured Wallet.
    /// data: id of a target NYM record
    /// cb: Callback that takes command result as parameter.
    ///
    /// #Returns
    /// Request result as json.
    ///
    /// #Errors
    /// Common*
    
    extern sovrin_error_t sovrin_build_node_request(sovrin_handle_t command_handle,
                                                    const char *    submitter_did,
                                                    const char *    target_did,
                                                    const char *    data,
                                                         
                                                    void           (*cb)(sovrin_handle_t xcommand_handle,
                                                                         sovrin_error_t  err,
                                                                         const char*     request_json)
                                                   );


    /// Builds a GET_TXN request.
    ///
    /// #Params
    /// command_handle: command handle to map callback to caller context.
    /// submitter_did: Id of Identity stored in secured Wallet.
    /// data: seq_no of transaction in ledger
    /// cb: Callback that takes command result as parameter.
    ///
    /// #Returns
    /// Request result as json.
    ///
    /// #Errors
    /// Common*

    extern sovrin_error_t sovrin_build_get_txn_request(sovrin_handle_t command_handle,
                                                        const char *    submitter_did,
                                                        i32    data,

<<<<<<< HEAD
                                                        void           (*cb)(sovrin_handle_t xcommand_handle,
                                                                             sovrin_error_t  err,
                                                                             const char*     request_json)
                                                       );
    
=======
                                                    void           (*cb)(sovrin_handle_t xcommand_handle,
                                                                         sovrin_error_t  err,
                                                                         const char*     request_json)
                                                   );

>>>>>>> f4807cc5
#ifdef __cplusplus
}
#endif

#endif<|MERGE_RESOLUTION|>--- conflicted
+++ resolved
@@ -339,23 +339,16 @@
     /// #Errors
     /// Common*
 
+
     extern sovrin_error_t sovrin_build_get_txn_request(sovrin_handle_t command_handle,
-                                                        const char *    submitter_did,
-                                                        i32    data,
-
-<<<<<<< HEAD
-                                                        void           (*cb)(sovrin_handle_t xcommand_handle,
-                                                                             sovrin_error_t  err,
-                                                                             const char*     request_json)
-                                                       );
-    
-=======
+                                                    const char *    submitter_did,
+                                                    sovrin_i32_t    data,
+
                                                     void           (*cb)(sovrin_handle_t xcommand_handle,
                                                                          sovrin_error_t  err,
                                                                          const char*     request_json)
                                                    );
 
->>>>>>> f4807cc5
 #ifdef __cplusplus
 }
 #endif
