--- conflicted
+++ resolved
@@ -99,28 +99,17 @@
     parallel([
         'libindy'    : { runValdiationRust('libindy') },
         'libnullpay' : { runValdiationRust('libnullpay') },
-<<<<<<< HEAD
-        'libvcx'     : { runValdiationRust('vcx/libvcx') }
-=======
         'libvcx'     : { runValdiationRust('vcx/libvcx') },
->>>>>>> 59b1f6a4
         'cli'        : { runValdiationRust('cli') }
     ])
 }
 
 def runValdiationRust(dir) {
     node('ubuntu') {
-<<<<<<< HEAD
         def testEnv = buildTestEnv("ci/static-validation.dockerfile ci", "static-validation-ubuntu")
         testEnv.inside {
             sh "cargo clippy --manifest-path ${dir}/Cargo.toml -- -W clippy::style -W clippy::correctness -W clippy::complexity -W clippy::perf"
         }
-=======
-        setupRust()
-        sh "rustup component add clippy-preview"
-        sh "cd ${dir}"
-        sh "cargo clippy -- -W clippy::style -W clippy::correctness -W clippy::complexity -W clippy::perf"
->>>>>>> 59b1f6a4
     }
 }
 
