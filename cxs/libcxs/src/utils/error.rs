--- conflicted
+++ resolved
@@ -31,14 +31,13 @@
 pub static INVALID_ATTRIBUTES_STRUCTURE: Error = Error{code_num:1021, message: "Attributes provided to Claim Offer are not correct, possibly malformed"};
 pub static BIG_NUMBER_ERROR: Error = Error{code_num: 1022, message: "Could not encode string to a big integer."};
 pub static INVALID_PROOF_OFFER: Error = Error{code_num: 1023, message: "Proof offer had invalid format"};
-<<<<<<< HEAD
-=======
-pub static INVALID_GENESIS_TXN_PATH: Error = Error{code_num: 1024, message: "Must have valid geneis txn file path"};
+pub static INVALID_GENESIS_TXN_PATH: Error = Error{code_num: 1024, message: "Must have valid genesis txn file path"};
 pub static CREATE_POOL_CONFIG_PARAMETERS: Error = Error{code_num: 1025, message: "Parameters for creating pool config are incorrect."};
 pub static CREATE_POOL_CONFIG: Error = Error{code_num: 1026, message: "Formattting for Pool Config are incorrect."};
 pub static INVALID_PROOF_CLAIM_DATA: Error = Error{code_num: 1027, message: "The Proof received does not have valid claims listed."};
-
->>>>>>> 1155fd21
+pub static INDY_SUBMIT_REQUEST_ERR: Error = Error{code_num: 1028, message: "Call to indy submit request failed"};
+pub static BUILD_CLAIM_DEF_REQ_ERR: Error = Error{code_num: 1029, message: "Call to indy claim def request failed"};
+
 
 lazy_static! {
     static ref ERROR_MESSAGES: HashMap<u32, &'static str> = {
@@ -67,13 +66,12 @@
         insert_message(&mut m, &INVALID_CLAIM_REQUEST);
         insert_message(&mut m, &BIG_NUMBER_ERROR);
         insert_message(&mut m, &INVALID_PROOF_OFFER);
-<<<<<<< HEAD
-=======
         insert_message(&mut m, &INVALID_GENESIS_TXN_PATH);
+        insert_message(&mut m, &CREATE_POOL_CONFIG);
+        insert_message(&mut m, &INVALID_PROOF_CLAIM_DATA);
         insert_message(&mut m, &CREATE_POOL_CONFIG_PARAMETERS);
-        insert_message(&mut m, &CREATE_POOL_CONFIG);
-        insert_message(&mut m, &CREATE_POOL_CONFIG_PARAMETERS);
->>>>>>> 1155fd21
+        insert_message(&mut m, &INDY_SUBMIT_REQUEST_ERR);
+        insert_message(&mut m, &BUILD_CLAIM_DEF_REQ_ERR);
         m
     };
 }
@@ -195,10 +193,13 @@
         assert_eq!(error_message(&CREATE_POOL_CONFIG.code_num), CREATE_POOL_CONFIG.message);
         assert_eq!(error_message(&BIG_NUMBER_ERROR.code_num), BIG_NUMBER_ERROR.message);
         assert_eq!(error_message(&INVALID_PROOF_CLAIM_DATA.code_num), INVALID_PROOF_CLAIM_DATA.message);
+        assert_eq!(error_message(&INDY_SUBMIT_REQUEST_ERR.code_num), INDY_SUBMIT_REQUEST_ERR.message);
+        assert_eq!(error_message(&BUILD_CLAIM_DEF_REQ_ERR.code_num), BUILD_CLAIM_DEF_REQ_ERR.message);
     }
 
     #[test]
     fn test_proof_offer_incorrect_json_format_error(){
         assert_eq!(error_message(&INVALID_PROOF_OFFER.code_num), INVALID_PROOF_OFFER.message);
     }
+
 }