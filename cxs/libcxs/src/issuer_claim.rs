--- conflicted
+++ resolved
@@ -256,10 +256,7 @@
                         return
                     }
                 };
-<<<<<<< HEAD
-=======
-
->>>>>>> 8c4edca2
+
                 let p = String::from(payload).replace("\\\"","\"");
                 self.claim_request = match ClaimRequest::from_str(&p) {
 
