extern crate rand;
extern crate serde_json;
extern crate libc;

use std::sync::Mutex;
use std::collections::HashMap;
use rand::Rng;
use api::CxsStateType;
use utils::error;
use messages;
use messages::GeneralMessage;
use connection;

lazy_static! {
    static ref ISSUER_CLAIM_MAP: Mutex<HashMap<u32, Box<IssuerClaim>>> = Default::default();
}

#[derive(Serialize, Deserialize, Debug)]
struct IssuerClaim {
    source_id: String,
    handle: u32,
    claim_def: u32,
    claim_attributes: String,
    claim_offer_uid: String,
    issued_did: String,
    state: CxsStateType,
}

impl IssuerClaim {
    fn validate_claim_offer(&self) -> Result<u32, String> {
        //TODO: validate claim_attributes against claim_def
        Ok(error::SUCCESS.code_num)
    }

    fn send_claim_offer(&mut self, connection_handle: u32) -> Result<u32, u32> {
        if self.state != CxsStateType::CxsStateInitialized {
            warn!("claim {} has invalid state {} for sending claimOffer", self.handle, self.state as u32);
            return Err(error::NOT_READY.code_num);
        }

        if connection::is_valid_handle(connection_handle) == false {
            warn!("invalid connection handle ({}) in send_claim_offer", connection_handle);
            return Err(error::INVALID_CONNECTION_HANDLE.code_num);
        }

        //TODO: call to libindy to encrypt payload
        let data = format!("{{ \"claimDefNo\":\"{}\",\"claimAttributes\":\"{}\"}}",self.claim_def,self.claim_attributes);
        let to = connection::get_pw_did(connection_handle).unwrap();

        match messages::send_message().to(&to).msg_type("claimOffer").edge_agent_payload(&data).send() {
            Err(x) => {
                warn!("could not send claimOffer: {}", x);
                return Err(x);
            },
            Ok(response) => {
                self.claim_offer_uid = match get_offer_details(&response) {
                    Ok(x) => x,
                    Err(x) => return Err(x),
                };
                self.issued_did = to;
                self.state = CxsStateType::CxsStateOfferSent;
                return Ok(error::SUCCESS.code_num);
            }
        }
    }

    fn send_claim(&mut self, connection_handle: u32) -> Result<u32, u32> {
        if self.state != CxsStateType::CxsStateRequestReceived {
            warn!("claim {} has invalid state {} for sending claim", self.handle, self.state as u32);
            return Err(error::NOT_READY.code_num);
        }

<<<<<<< HEAD
        if connection::is_valid_handle(connection_handle) == false {
            warn!("invalid connection handle ({}) in send_claim_offer", connection_handle);
            return Err(error::INVALID_CONNECTION_HANDLE.code_num);
        }

        //TODO: call to libindy to encrypt payload
        let data = format!("{{ \"claimDefNo\":\"{}\",\"claimAttributes\":\"{}\"}}",self.claim_def,self.claim_attributes);
        let to = connection::get_pw_did(connection_handle).unwrap();

        match messages::send_message().to(&to).msg_type("claim").edge_agent_payload(&data).send() {
            Err(x) => {
                warn!("could not send claim: {}", x);
                return Err(x);
=======
        match httpclient::post(&json_msg,&url) {
            Err(_) => {
                // TODO: this needs to be an info! as well.
                println!("better message");
                return Err(error::POST_MSG_FAILURE.code_num);
>>>>>>> 0e6073f6
            },
            Ok(response) => {
                self.claim_offer_uid = match get_offer_details(&response) {
                    Ok(x) => x,
                    Err(x) => return Err(x),
                };
                self.issued_did = to;
                self.state = CxsStateType::CxsStateAccepted;
                return Ok(error::SUCCESS.code_num);
            }
        }
    }

    fn get_pending_claim_req(&mut self) {
        if self.state == CxsStateType::CxsStateRequestReceived {
            return;
        }
        else if self.state != CxsStateType::CxsStateOfferSent || self.claim_offer_uid.is_empty() || self.issued_did.is_empty() {
            return;
        }

        // state is "OfferSent" so check to see if there is a new claimReq
        let response = match messages::get_messages().to(&self.issued_did).uid(&self.claim_offer_uid).send() {
            Ok(x) => x,
            Err(x) => {
                warn!("invalid response to get_messages for claim {}", self.handle);
                return
            },
        };

        let json: serde_json::Value = match serde_json::from_str(&response) {
            Ok(json) => json,
            Err(_) => {
                warn!("invalid json in get_messages for claim {}", self.handle);
                return
            },
        };

        let msgs = match json["msgs"].as_array() {
            Some(array) => array,
            None => {
                warn!("invalid msgs array returned for claim {}", self.handle);
                return
            },
        };

        for msg in msgs {
            if msg["typ"].to_string() == "\"claimReq\"" {
                self.state = CxsStateType::CxsStateRequestReceived;
                //TODO: store the claim request, blinded-master-secret, etc
                return
            }
        }

        info!("no claimReqs found for claim {}", self.handle);
    }

    fn update_state(&mut self) {
        self.get_pending_claim_req();
        //There will probably be more things here once we do other things with the claim
    }

    fn get_state(&self) -> u32 { let state = self.state as u32; state }
    fn get_offer_uid(&self) -> String { self.claim_offer_uid.clone() }
    fn set_offer_uid(&mut self, uid: &str) {self.claim_offer_uid = uid.to_owned();}
}

pub fn get_offer_uid(handle: u32) -> Result<String,u32> {
    match ISSUER_CLAIM_MAP.lock().unwrap().get(&handle) {
        Some(claim) => Ok(claim.get_offer_uid()),
        None => Err(error::INVALID_ISSUER_CLAIM_HANDLE.code_num),
    }
}

pub fn issuer_claim_create(claim_def_handle: u32,
                           source_id: Option<String>,
                           claim_data: String) -> Result<u32, String> {

    let new_handle = rand::thread_rng().gen::<u32>();

    let source_id_unwrap = source_id.unwrap_or("".to_string());

    let mut new_issuer_claim = Box::new(IssuerClaim {
        handle: new_handle,
        source_id: source_id_unwrap,
        claim_def: claim_def_handle,
        claim_offer_uid: String::new(),
        claim_attributes: claim_data,
        issued_did: String::new(),
        state: CxsStateType::CxsStateNone,
    });

    match new_issuer_claim.validate_claim_offer() {
        Ok(_) => info!("successfully validated issuer_claim {}", new_handle),
        Err(x) => return Err(x),
    };

    new_issuer_claim.state = CxsStateType::CxsStateInitialized;
<<<<<<< HEAD
=======

>>>>>>> 0e6073f6
    {
        let mut m = ISSUER_CLAIM_MAP.lock().unwrap();
        info!("inserting handle {} into claim_issuer table", new_handle);
        m.insert(new_handle, new_issuer_claim);
    }

    Ok(new_handle)
}

pub fn update_state(handle: u32) {
    match ISSUER_CLAIM_MAP.lock().unwrap().get_mut(&handle) {
        Some(t) => t.update_state(),
        None => {}
    };
}

pub fn get_state(handle: u32) -> u32 {
    match ISSUER_CLAIM_MAP.lock().unwrap().get(&handle) {
        Some(t) => t.get_state(),
        None => CxsStateType::CxsStateNone as u32,
    }
}

pub fn release(handle: u32) -> u32 {
    match ISSUER_CLAIM_MAP.lock().unwrap().remove(&handle) {
        Some(t) => error::SUCCESS.code_num,
        None => error::INVALID_CONNECTION_HANDLE.code_num,
    }
}

pub fn is_valid_handle(handle: u32) -> bool {
    match ISSUER_CLAIM_MAP.lock().unwrap().get(&handle) {
        Some(_) => true,
        None => false,
    }
}

pub fn to_string(handle: u32) -> Result<String,u32> {
    match ISSUER_CLAIM_MAP.lock().unwrap().get(&handle) {
        Some(c) => Ok(serde_json::to_string(&c).unwrap().to_owned()),
        None => Err(error::INVALID_ISSUER_CLAIM_HANDLE.code_num),
    }
}

pub fn from_string(claim_data: &str) -> Result<u32,u32> {
    let derived_claim: IssuerClaim = match serde_json::from_str(claim_data) {
        Ok(x) => x,
        Err(_) => return Err(error::UNKNOWN_ERROR.code_num),
    };

    let new_handle = derived_claim.handle;

    if is_valid_handle(new_handle) {return Ok(new_handle);}
    let claim = Box::from(derived_claim);

    {
        let mut m = ISSUER_CLAIM_MAP.lock().unwrap();
        info!("inserting handle {} into claim_issuer table", new_handle);
        m.insert(new_handle, claim);
    }

    Ok(new_handle)
}

pub fn send_claim_offer(handle: u32, connection_handle: u32) -> Result<u32,u32> {
    match ISSUER_CLAIM_MAP.lock().unwrap().get_mut(&handle) {
        Some(c) => match c.send_claim_offer(connection_handle) {
            Ok(_) => Ok(error::SUCCESS.code_num),
            Err(x) => Err(x),
        },
        None => Err(error::INVALID_ISSUER_CLAIM_HANDLE.code_num),
    }
}

pub fn send_claim(handle: u32, connection_handle: u32) -> Result<u32,u32> {
    match ISSUER_CLAIM_MAP.lock().unwrap().get_mut(&handle) {
        Some(c) => match c.send_claim(connection_handle) {
            Ok(_) => Ok(error::SUCCESS.code_num),
            Err(x) => Err(x),
        },
        None => Err(error::INVALID_ISSUER_CLAIM_HANDLE.code_num),
    }
}

fn get_offer_details(response: &str) -> Result<String,u32> {
    match serde_json::from_str(response) {
        Ok(json) => {
            let json: serde_json::Value = json;
            let detail = &json["uid"];
            Ok(detail.to_string())
        },
        Err(_) => {
            info!("Connect called without a valid response from server");
            Err(error::UNKNOWN_ERROR.code_num)
        },
    }
}

#[cfg(test)]
mod tests {
    extern crate mockito;
    use settings;
    use connection::create_connection;
    use std::thread;
    use std::time::Duration;
    use super::*;

    fn set_default_and_enable_test_mode(){
        settings::set_defaults();
        settings::set_config_value(settings::CONFIG_ENABLE_TEST_MODE,"true");
    }

    #[test]
    fn test_issuer_claim_create_succeeds() {
        settings::set_defaults();
        settings::set_config_value(settings::CONFIG_ENABLE_TEST_MODE,"true");
        match issuer_claim_create(0, None, "{\"attr\":\"value\"}".to_owned()) {
            Ok(x) => assert!(x > 0),
            Err(_) => assert_eq!(0,1), //fail if we get here
        }
    }

    #[test]
    fn test_to_string_succeeds() {
        settings::set_defaults();
        settings::set_config_value(settings::CONFIG_ENABLE_TEST_MODE,"true");
        let handle = issuer_claim_create(0, None,"{\"attr\":\"value\"}".to_owned()).unwrap();
        let string = to_string(handle).unwrap();
        assert!(!string.is_empty());
    }

    #[test]
    fn test_send_claim_offer() {
        settings::set_defaults();
        settings::set_config_value(settings::CONFIG_ENABLE_TEST_MODE,"false");
        settings::set_config_value(settings::CONFIG_AGENT_ENDPOINT, mockito::SERVER_URL);

        let connection_handle = create_connection("test_send_claim_offer".to_owned());
        connection::set_pw_did(connection_handle,"8XFh8yBzrpJQmNyZzgoTqB");

        let _m = mockito::mock("POST", "/agency/route")
            .with_status(200)
            .with_body("{\"uid\":\"6a9u7Jt\",\"typ\":\"claimOffer\",\"statusCode\":\"MS-101\"}")
            .expect(1)
            .create();

        let handle = issuer_claim_create(0, None,"{\"attr\":\"value\"}".to_owned()).unwrap();
        thread::sleep(Duration::from_millis(500));
        assert_eq!(send_claim_offer(handle,connection_handle).unwrap(),error::SUCCESS.code_num);
        thread::sleep(Duration::from_millis(500));
        assert_eq!(get_state(handle),CxsStateType::CxsStateOfferSent as u32);
        assert_eq!(get_offer_uid(handle).unwrap(),"\"6a9u7Jt\"");
        _m.assert();
    }

    #[test]
    fn test_send_claim() {
        settings::set_defaults();
        settings::set_config_value(settings::CONFIG_ENABLE_TEST_MODE,"false");
        settings::set_config_value(settings::CONFIG_AGENT_ENDPOINT, mockito::SERVER_URL);

        let _m = mockito::mock("POST", "/agency/route")
            .with_status(200)
            .with_body("{\"uid\":\"6a9u7Jt\",\"typ\":\"claim\",\"statusCode\":\"MS-101\"}")
            .expect(1)
            .create();

        let mut claim = IssuerClaim {
            handle: 123,
            source_id: "test_has_pending_claim_request".to_owned(),
            claim_def: 32,
            claim_offer_uid: "1234".to_owned(),
            claim_attributes: "nothing".to_owned(),
            issued_did: "8XFh8yBzrpJQmNyZzgoTqB".to_owned(),
            state: CxsStateType::CxsStateRequestReceived,
            };

        let connection_handle = create_connection("test_send_claim_offer".to_owned());
        connection::set_pw_did(connection_handle,"8XFh8yBzrpJQmNyZzgoTqB");

        match claim.send_claim(connection_handle) {
            Ok(_) => assert_eq!(0,0),
            Err(x) => assert_eq!(x,0),
        };
        _m.assert();
        assert_eq!(claim.state,CxsStateType::CxsStateAccepted);
    }

    #[test]
    fn test_from_string_succeeds() {
        set_default_and_enable_test_mode();
        let handle = issuer_claim_create(0, None,"{\"attr\":\"value\"}".to_owned()).unwrap();
        let string = to_string(handle).unwrap();
        assert!(!string.is_empty());
        release(handle);
        let new_handle = from_string(&string).unwrap();
        let new_string = to_string(new_handle).unwrap();
        assert_eq!(new_handle,handle);
        assert_eq!(new_string,string);
    }

<<<<<<< HEAD
    #[test]
    fn test_update_state_with_pending_claim_request() {
        settings::set_defaults();
        settings::set_config_value(settings::CONFIG_ENABLE_TEST_MODE,"false");
        settings::set_config_value(settings::CONFIG_AGENT_ENDPOINT, mockito::SERVER_URL);

        let response = "{\"msgs\":[{\"uid\":\"6gmsuWZ\",\"typ\":\"conReq\",\"statusCode\":\"MS-102\",\"statusMsg\":\"message sent\"},\
        {\"uid\":\"6a8S8EE\",\"typ\":\"conReq\",\"statusCode\":\"MS-104\",\"statusMsg\":\"message accepted\"},\
        {\"statusCode\":\"MS-104\",\"edgeAgentPayload\":\"{\\\"attr\\\":\\\"value\\\"}\",\"sendStatusCode\":\"MSS-101\",\"typ\":\"claimOffer\",\"statusMsg\":\"message accepted\",\"uid\":\"6a9u7Jt\"},\
        {\"statusCode\":\"MS-103\",\"edgeAgentPayload\":\"{\\\"attr\\\":\\\"value\\\"}\",\"typ\":\"claimReq\",\"statusMsg\":\"message pending\",\"uid\":\"CCBXoDR\"}]}";

        let _m = mockito::mock("POST", "/agency/route")
            .with_status(200)
            .with_body(response)
            .expect(1)
            .create();

        let mut claim = IssuerClaim {
            handle: 123,
            source_id: "test_has_pending_claim_request".to_owned(),
            claim_def: 32,
            claim_offer_uid: "1234".to_owned(),
            claim_attributes: "nothing".to_owned(),
            issued_did: "8XFh8yBzrpJQmNyZzgoTqB".to_owned(),
            state: CxsStateType::CxsStateOfferSent,
            };

        claim.update_state();
        _m.assert();
        assert_eq!(claim.get_state(),CxsStateType::CxsStateRequestReceived as u32);
=======

    #[test]
    fn test_issuer_claim_changes_state_after_being_validated(){
        ::utils::logger::LoggerUtils::init();
        set_default_and_enable_test_mode();
        let handle = issuer_claim_create(0, None, "{\"att\":\"value\"}".to_owned()).unwrap();
        let string = to_string(handle).unwrap();
        fn get_state_from_string(s:String)-> u32 {
            let json: serde_json::Value = serde_json::from_str(&s).unwrap();
            if json["state"].is_number() {
                return json["state"].as_u64().unwrap() as u32
            }
            0
        }
        assert_eq!(get_state_from_string(string), 1);
>>>>>>> 0e6073f6
    }
}<|MERGE_RESOLUTION|>--- conflicted
+++ resolved
@@ -70,7 +70,6 @@
             return Err(error::NOT_READY.code_num);
         }
 
-<<<<<<< HEAD
         if connection::is_valid_handle(connection_handle) == false {
             warn!("invalid connection handle ({}) in send_claim_offer", connection_handle);
             return Err(error::INVALID_CONNECTION_HANDLE.code_num);
@@ -84,13 +83,6 @@
             Err(x) => {
                 warn!("could not send claim: {}", x);
                 return Err(x);
-=======
-        match httpclient::post(&json_msg,&url) {
-            Err(_) => {
-                // TODO: this needs to be an info! as well.
-                println!("better message");
-                return Err(error::POST_MSG_FAILURE.code_num);
->>>>>>> 0e6073f6
             },
             Ok(response) => {
                 self.claim_offer_uid = match get_offer_details(&response) {
@@ -189,10 +181,7 @@
     };
 
     new_issuer_claim.state = CxsStateType::CxsStateInitialized;
-<<<<<<< HEAD
-=======
-
->>>>>>> 0e6073f6
+
     {
         let mut m = ISSUER_CLAIM_MAP.lock().unwrap();
         info!("inserting handle {} into claim_issuer table", new_handle);
@@ -394,38 +383,37 @@
         assert_eq!(new_string,string);
     }
 
-<<<<<<< HEAD
     #[test]
     fn test_update_state_with_pending_claim_request() {
         settings::set_defaults();
-        settings::set_config_value(settings::CONFIG_ENABLE_TEST_MODE,"false");
+        settings::set_config_value(settings::CONFIG_ENABLE_TEST_MODE, "false");
         settings::set_config_value(settings::CONFIG_AGENT_ENDPOINT, mockito::SERVER_URL);
 
         let response = "{\"msgs\":[{\"uid\":\"6gmsuWZ\",\"typ\":\"conReq\",\"statusCode\":\"MS-102\",\"statusMsg\":\"message sent\"},\
-        {\"uid\":\"6a8S8EE\",\"typ\":\"conReq\",\"statusCode\":\"MS-104\",\"statusMsg\":\"message accepted\"},\
-        {\"statusCode\":\"MS-104\",\"edgeAgentPayload\":\"{\\\"attr\\\":\\\"value\\\"}\",\"sendStatusCode\":\"MSS-101\",\"typ\":\"claimOffer\",\"statusMsg\":\"message accepted\",\"uid\":\"6a9u7Jt\"},\
-        {\"statusCode\":\"MS-103\",\"edgeAgentPayload\":\"{\\\"attr\\\":\\\"value\\\"}\",\"typ\":\"claimReq\",\"statusMsg\":\"message pending\",\"uid\":\"CCBXoDR\"}]}";
+            {\"uid\":\"6a8S8EE\",\"typ\":\"conReq\",\"statusCode\":\"MS-104\",\"statusMsg\":\"message accepted\"},\
+            {\"statusCode\":\"MS-104\",\"edgeAgentPayload\":\"{\\\"attr\\\":\\\"value\\\"}\",\"sendStatusCode\":\"MSS-101\",\"typ\":\"claimOffer\",\"statusMsg\":\"message accepted\",\"uid\":\"6a9u7Jt\"},\
+            {\"statusCode\":\"MS-103\",\"edgeAgentPayload\":\"{\\\"attr\\\":\\\"value\\\"}\",\"typ\":\"claimReq\",\"statusMsg\":\"message pending\",\"uid\":\"CCBXoDR\"}]}";
 
         let _m = mockito::mock("POST", "/agency/route")
-            .with_status(200)
-            .with_body(response)
-            .expect(1)
-            .create();
+        .with_status(200)
+        .with_body(response)
+        .expect(1)
+        .create();
 
         let mut claim = IssuerClaim {
-            handle: 123,
-            source_id: "test_has_pending_claim_request".to_owned(),
-            claim_def: 32,
-            claim_offer_uid: "1234".to_owned(),
-            claim_attributes: "nothing".to_owned(),
-            issued_did: "8XFh8yBzrpJQmNyZzgoTqB".to_owned(),
-            state: CxsStateType::CxsStateOfferSent,
-            };
+        handle: 123,
+        source_id: "test_has_pending_claim_request".to_owned(),
+        claim_def: 32,
+        claim_offer_uid: "1234".to_owned(),
+        claim_attributes: "nothing".to_owned(),
+        issued_did: "8XFh8yBzrpJQmNyZzgoTqB".to_owned(),
+        state: CxsStateType::CxsStateOfferSent,
+        };
 
         claim.update_state();
         _m.assert();
-        assert_eq!(claim.get_state(),CxsStateType::CxsStateRequestReceived as u32);
-=======
+        assert_eq ! (claim.get_state(), CxsStateType::CxsStateRequestReceived as u32);
+    }
 
     #[test]
     fn test_issuer_claim_changes_state_after_being_validated(){
@@ -441,6 +429,5 @@
             0
         }
         assert_eq!(get_state_from_string(string), 1);
->>>>>>> 0e6073f6
-    }
-}+    }
+}
