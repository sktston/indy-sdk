--- conflicted
+++ resolved
@@ -10,23 +10,6 @@
 // FFIConfiguration will contain all the sdk api functions
 // CXSRuntimeConfg is a class that currently only contains a chosen basepath for the .so file
 // I made it a class just in case we think of more needed configs
-<<<<<<< HEAD
-
-export class CXSRuntime implements ICXSAcessType {
-  readonly ffi: FFIEntryPoint
-
-  constructor (config?: CXSRuntimeConfig) {
-    config = config || {}
-
-    function _initialize_basepath (): string {
-      let basepath = config.basepath
-
-      if (basepath === undefined) {
-      // This basepath is in the local/appSpecific node_modules
-        basepath = path.resolve('../node_modules/cxs/lib/libcxs.so')
-      }
-
-=======
 
 export class CXSRuntime implements ICXSAcessType {
   readonly ffi: FFIEntryPoint
@@ -42,7 +25,6 @@
         basepath = path.resolve(__dirname, '../lib/libcxs.so')
       }
 
->>>>>>> 00dc1336
       return basepath
     }
 
@@ -50,11 +32,7 @@
     const libraryPath = _initialize_basepath()
     this.ffi = ffi.Library(libraryPath, FFIConfiguration)
   }
-<<<<<<< HEAD
-}
-=======
 }
 export { init_cxs } from './api/init'
 export { Connection } from './api/connection'
-export { CXSRuntimeConfig } from './rustlib'
->>>>>>> 00dc1336
+export { CXSRuntimeConfig } from './rustlib'